--- conflicted
+++ resolved
@@ -111,41 +111,4 @@
 ### Run one test
 
 1. Find the folder containing the e2e test that you're looking for in `cypress/e2e`.
-<<<<<<< HEAD
-2. Run `npm test FOLDER` and change FOLDER with the folder from the previous step (example: `run test scoped_elements`).
-=======
-2. Run `SINGLE_TEST=FOLDER npm test` and change FOLDER with the folder from the previous step (example: `SINGLE_TEST=scoped_elements run test`).
-
-## Only contribute to one side of the project
-
-This is the easiest solution if you want to only make a change in the UI or the server.
-
-Start with following the steps from the [Local setup](#local-setup).
-
-### Only contribute to the frontend
-
-1. Change the server url in [src/chainlit/frontend/src/api/index.ts](/src/chainlit/frontend/src/api/index.ts) to match your target chainlit server. Below is an example using a public chainlit server. Don't forget to change the configuration back before commiting.
-
-```js
-const devServer = 'https://img-gen.chainlit.app/';
-```
-2. Follow the steps from [Start the UI](#start-the-ui).
-
-### Only contribute to the server
-
-1. Build the UI.
-
-```sh
-npm run buildUi
-```
-
-2. Follow the instruction from [Install from local sources](#install-from-local-sources).
-
-3. Run the server without the `-h` flag. Replace `target.py` with the file you want to run. You can use `src/chainlit/hello.py` as an example.
-
-```sh
-poetry run chainlit run target.py
-```
-
-4. Any time you've made a change, restart the server from the previous step.
->>>>>>> 1da47f94
+2. Run `SINGLE_TEST=FOLDER npm test` and change FOLDER with the folder from the previous step (example: `SINGLE_TEST=scoped_elements run test`).