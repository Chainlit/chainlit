# Contribute to Chainlit

To contribute to Chainlit, you first need to setup the project on your local machine.

## Table of Contents

<!--
Generated using https://ecotrust-canada.github.io/markdown-toc/.
I've copy/pasted the whole document there, without the previous two headings.
-->

- [Local setup](#local-setup)
  - [Requirements](#requirements)
  - [Setup the repo](#setup-the-repo)
  - [Install JS dependencies](#install-js-dependencies)
  - [Install python dependencies](#install-python-dependencies)
- [Start the Chainlit server from source](#start-the-chainlit-server-from-source)
- [Start the UI from source](#start-the-ui-from-source)
- [Run the tests](#run-the-tests)
  - [Run one test](#run-one-test)

## Local setup

### Requirements

1. Python >= `3.8`
2. Poetry ([See how to install](https://python-poetry.org/docs/#installation))
3. NodeJS >= `16` ([See how to install](https://nodejs.org/en/download))

### Setup the repo

With this setup you can easily code in your fork and fetch updates from the main repository.

1. Go to https://github.com/Chainlit/chainlit/fork to fork the chainlit code into your own repository.
2. Clone your fork locally

```sh
$ git clone https://github.com/YOUR_USERNAME/YOUR_FORK.git
```

3. Go into your fork and list the current configured remote repository.

```sh
$ git remote -v
> origin  https://github.com/YOUR_USERNAME/YOUR_FORK.git (fetch)
> origin  https://github.com/YOUR_USERNAME/YOUR_FORK.git (push)
```

4. Specify the new remote upstream repository that will be synced with the fork.

```sh
$ git remote add upstream https://github.com/Chainlit/chainlit.git
```

5. Verify the new upstream repository you've specified for your fork.

```sh
$ git remote -v
> origin    https://github.com/YOUR_USERNAME/YOUR_FORK.git (fetch)
> origin    https://github.com/YOUR_USERNAME/YOUR_FORK.git (push)
> upstream  https://github.com/Chainlit/chainlit.git (fetch)
> upstream  https://github.com/Chainlit/chainlit.git (push)
```

### Install JS dependencies

```sh
pnpm install
```

### Install python dependencies

```sh
cd src
poetry install
```

Make sure you have the Python code formatter `black` installed as it is used in a pre-commit hook. Run `pip install black` if needed.

## Start the Chainlit server from source

You need to build the UI once before starting the server.

```sh
<<<<<<< HEAD
npm run buildUi
=======
pnpm run buildUi
cd src/chainlit/frontend
pnpm run dev -- --port 5174
>>>>>>> eb025bd2
```

Start by running `src/chainlit/hello.py` as an example.

```sh
cd src
poetry run chainlit run chainlit/hello.py
```

You should now be able to access the Chainlit app you just launched on `http://127.0.0.1:8000`.

If you've made it this far, you can now replace `chainlit/hello.py` by your own target. 😎

## Start the UI from source

First, you will have to start the server (see the previous section). Since we are starting the UI from source, you can start the server with the `-h` (headless) option.

Then, start the UI.

```sh
cd src/chainlit/frontend
npm run dev -- --port 5174
```

If you visit `http://127.0.0.1:5174/`, it should connect to your local server. If the local server is not running, it should say that it can't connect to the server.

You should now be able to access the UI on `http://127.0.0.1:5174/`.

## Run the tests

Run `pnpm test`

Once you create a pull request, the tests will automatically run. It is a good practice to run the tests locally before pushing.

### Run one test

1. Find the folder containing the e2e test that you're looking for in `cypress/e2e`.
2. Run `SINGLE_TEST=FOLDER pnpm test` and change FOLDER with the folder from the previous step (example: `SINGLE_TEST=scoped_elements run test`).

<<<<<<< HEAD
You can optionally skip the build phase when running a test by adding `SKIP_BUILD=true`.
=======
## Only contribute to one side of the project

This is the easiest solution if you want to only make a change in the UI or the server.

Start with following the steps from the [Local setup](#local-setup).

### Only contribute to the frontend

1. Change the server url in [src/chainlit/frontend/src/api/index.ts](/src/chainlit/frontend/src/api/index.ts) to match your target chainlit server. Below is an example using a public chainlit server. Don't forget to change the configuration back before commiting.

```js
const devServer = 'https://img-gen.chainlit.app/';
```
2. Follow the steps from [Start the UI](#start-the-ui).

### Only contribute to the server

1. Build the UI.

```sh
pnpm run buildUi
```

2. Follow the instruction from [Install from local sources](#install-from-local-sources).

3. Run the server without the `-h` flag. Replace `target.py` with the file you want to run. You can use `src/chainlit/hello.py` as an example.

```sh
poetry run chainlit run target.py
```

4. Any time you've made a change, restart the server from the previous step.
>>>>>>> eb025bd2
<|MERGE_RESOLUTION|>--- conflicted
+++ resolved
@@ -18,6 +18,9 @@
 - [Start the UI from source](#start-the-ui-from-source)
 - [Run the tests](#run-the-tests)
   - [Run one test](#run-one-test)
+
+> **Note**
+> If you are on windows, some npm commands like npm run formatPython won't work. You can fix this by changing the npm script-shell to bash: npm config set script-shell `C:\\Program Files\\git\\bin\\bash.exe` (default x64 install location)
 
 ## Local setup
 
@@ -82,13 +85,7 @@
 You need to build the UI once before starting the server.
 
 ```sh
-<<<<<<< HEAD
 npm run buildUi
-=======
-pnpm run buildUi
-cd src/chainlit/frontend
-pnpm run dev -- --port 5174
->>>>>>> eb025bd2
 ```
 
 Start by running `src/chainlit/hello.py` as an example.
@@ -119,48 +116,13 @@
 
 ## Run the tests
 
-Run `pnpm test`
+Run `npm test`
 
 Once you create a pull request, the tests will automatically run. It is a good practice to run the tests locally before pushing.
 
 ### Run one test
 
 1. Find the folder containing the e2e test that you're looking for in `cypress/e2e`.
-2. Run `SINGLE_TEST=FOLDER pnpm test` and change FOLDER with the folder from the previous step (example: `SINGLE_TEST=scoped_elements run test`).
+2. Run `SINGLE_TEST=FOLDER npm test` and change FOLDER with the folder from the previous step (example: `SINGLE_TEST=scoped_elements run test`).
 
-<<<<<<< HEAD
-You can optionally skip the build phase when running a test by adding `SKIP_BUILD=true`.
-=======
-## Only contribute to one side of the project
-
-This is the easiest solution if you want to only make a change in the UI or the server.
-
-Start with following the steps from the [Local setup](#local-setup).
-
-### Only contribute to the frontend
-
-1. Change the server url in [src/chainlit/frontend/src/api/index.ts](/src/chainlit/frontend/src/api/index.ts) to match your target chainlit server. Below is an example using a public chainlit server. Don't forget to change the configuration back before commiting.
-
-```js
-const devServer = 'https://img-gen.chainlit.app/';
-```
-2. Follow the steps from [Start the UI](#start-the-ui).
-
-### Only contribute to the server
-
-1. Build the UI.
-
-```sh
-pnpm run buildUi
-```
-
-2. Follow the instruction from [Install from local sources](#install-from-local-sources).
-
-3. Run the server without the `-h` flag. Replace `target.py` with the file you want to run. You can use `src/chainlit/hello.py` as an example.
-
-```sh
-poetry run chainlit run target.py
-```
-
-4. Any time you've made a change, restart the server from the previous step.
->>>>>>> eb025bd2
+You can optionally skip the build phase when running a test by adding `SKIP_BUILD=true`.