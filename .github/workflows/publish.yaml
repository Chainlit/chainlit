--- conflicted
+++ resolved
@@ -29,20 +29,10 @@
       - uses: ./.github/actions/pnpm-node-install
         name: Install Node, pnpm and dependencies.
         with:
-<<<<<<< HEAD
-          node-version: '22.7.0'
-          pnpm-version: '9.7.0'
-=======
->>>>>>> 67de9c7a
           pnpm-install-args: --no-frozen-lockfile
       - uses: ./.github/actions/poetry-python-install
         name: Install Python, poetry and Python dependencies
         with:
-<<<<<<< HEAD
-          python-version: '3.10'
-          poetry-version: '1.8.3'
-=======
->>>>>>> 67de9c7a
           poetry-working-directory: ${{ env.BACKEND_DIR }}
       - name: Build Python distribution
         run: poetry self add poetry-plugin-ignore-build-script && poetry build --ignore-build-script
