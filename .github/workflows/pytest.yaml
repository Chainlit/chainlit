--- conflicted
+++ resolved
@@ -21,26 +21,11 @@
         name: Install Python, poetry and Python dependencies
         with:
           python-version: ${{ matrix.python-version }}
-<<<<<<< HEAD
-          poetry-version: '1.8.3'
-=======
->>>>>>> 67de9c7a
           poetry-install-args: --with tests --with mypy --with custom-data
           poetry-working-directory: ${{ env.BACKEND_DIR }}
       - name: Install fastapi ${{ matrix.fastapi-version }}
         run: poetry add fastapi@^${{ matrix.fastapi-version}}
         working-directory: ${{ env.BACKEND_DIR }}
-<<<<<<< HEAD
-      - uses: ./.github/actions/pnpm-node-install
-        name: Install Node, pnpm and dependencies.
-        with:
-          node-version: '22.7.0'
-          pnpm-version: '9.7.0'
-          pnpm-install-args: --no-frozen-lockfile
-      - name: Build UI
-        run: pnpm run buildUi
-=======
->>>>>>> 67de9c7a
       - name: Run Pytest
         run: poetry run pytest --cov=chainlit/
         working-directory: ${{ env.BACKEND_DIR }}