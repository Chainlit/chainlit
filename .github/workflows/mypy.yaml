--- conflicted
+++ resolved
@@ -14,13 +14,7 @@
       - uses: ./.github/actions/poetry-python-install
         name: Install Python, poetry and Python dependencies
         with:
-<<<<<<< HEAD
-          python-version: '3.10'
-          poetry-version: '1.8.3'
-          poetry-install-args: --with tests --with mypy --with custom-data
-=======
           poetry-install-args: --with tests --with mypy --with custom-data --no-root
->>>>>>> 67de9c7a
           poetry-working-directory: ${{ env.BACKEND_DIR }}
       - name: Run Mypy
         run: poetry run mypy chainlit/
