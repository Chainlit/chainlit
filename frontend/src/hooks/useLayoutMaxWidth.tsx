const useLayoutMaxWidth = () => {
  // @ts-expect-error custom property
<<<<<<< HEAD
  return window.theme?.layout === 'wide' ? '80rem' : '48rem';
=======
  return window.theme?.layout === 'wide'
    ? 'min(60rem, 100vw)'
    : 'min(48rem, 100vw)';
>>>>>>> 052e8d81
};

export { useLayoutMaxWidth };<|MERGE_RESOLUTION|>--- conflicted
+++ resolved
@@ -1,12 +1,8 @@
 const useLayoutMaxWidth = () => {
   // @ts-expect-error custom property
-<<<<<<< HEAD
-  return window.theme?.layout === 'wide' ? '80rem' : '48rem';
-=======
   return window.theme?.layout === 'wide'
-    ? 'min(60rem, 100vw)'
+    ? 'min(80rem, 100vw)'
     : 'min(48rem, 100vw)';
->>>>>>> 052e8d81
 };
 
 export { useLayoutMaxWidth };