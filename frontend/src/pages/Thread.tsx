--- conflicted
+++ resolved
@@ -46,16 +46,8 @@
               <Loader className="!size-6" />
             </div>
           )
-<<<<<<< HEAD
-        ) : isCurrentThread ? (
-          <Chat />
-        ) : (
-          <ReadOnlyThread id={id!} />
-        )}
-=======
         ) : null}
         {config && !config.threadResumable ? <ReadOnlyThread id={id!} /> : null}
->>>>>>> 4bd978d5
       </>
     </Page>
   );
