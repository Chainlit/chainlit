--- conflicted
+++ resolved
@@ -16,7 +16,7 @@
   providers: string[];
   callbackUrl: string;
   onPasswordSignIn?: (
-    username: string,
+    email: string,
     password: string,
     callbackUrl: string
   ) => Promise<any>;
@@ -24,7 +24,7 @@
 }
 
 interface FormValues {
-  username: string;
+  email: string;
   password: string;
 }
 
@@ -47,7 +47,7 @@
     formState: { errors, touchedFields }
   } = useForm<FormValues>({
     defaultValues: {
-      username: '',
+      email: '',
       password: ''
     }
   });
@@ -61,7 +61,7 @@
 
     setLoading(true);
     try {
-      await onPasswordSignIn(data.username, data.password, callbackUrl);
+      await onPasswordSignIn(data.email, data.password, callbackUrl);
     } catch (err) {
       if (err instanceof Error) {
         setErrorState(err.message);
@@ -97,38 +97,24 @@
         {onPasswordSignIn && (
           <>
             <div className="grid gap-2">
-              <Label htmlFor="username">
-                <Translator path="auth.login.form.username.label" />
+              <Label htmlFor="email">
+                <Translator path="auth.login.form.email.label" />
               </Label>
               <Input
-<<<<<<< HEAD
-                id="username"
-                autoFocus
-                placeholder={
-                  t('auth.login.form.username.placeholder') || 'Username'
-                }
-                {...register('username', {
-                  required:
-                    t('auth.login.form.username.required') ||
-                    'Username is required'
-=======
                 id="email"
                 disabled={loading}
                 autoFocus
                 placeholder={t('auth.login.form.email.placeholder')}
                 {...register('email', {
                   required: t('auth.login.form.email.required')
->>>>>>> ef7eed46
                 })}
                 className={cn(
-                  touchedFields.username &&
-                    errors.username &&
-                    'border-destructive'
+                  touchedFields.email && errors.email && 'border-destructive'
                 )}
               />
-              {touchedFields.username && errors.username && (
+              {touchedFields.email && errors.email && (
                 <p className="text-sm text-destructive">
-                  {errors.username.message}
+                  {errors.email.message}
                 </p>
               )}
             </div>
@@ -145,9 +131,7 @@
                   disabled={loading}
                   type={showPassword ? 'text' : 'password'}
                   {...register('password', {
-                    required:
-                      t('auth.login.form.password.required') ||
-                      'Password is required'
+                    required: t('auth.login.form.password.required')
                   })}
                   className={cn(
                     touchedFields.password &&
