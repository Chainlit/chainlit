import {
  useChatData,
  useChatInteract,
  useChatMessages,
  useChatSession
} from '@chainlit/react-client';

import { IProjectSettings } from 'state/project';

import MessageContainer from './container';
import WelcomeScreen from './welcomeScreen';

interface MessagesProps {
  autoScroll: boolean;
  projectSettings?: IProjectSettings;
  setAutoScroll: (autoScroll: boolean) => void;
}

const Messages = ({
  autoScroll,
  projectSettings,
  setAutoScroll
}: MessagesProps): JSX.Element => {
  const { elements, askUser, avatars, loading, actions } = useChatData();
  const { messages } = useChatMessages();
  const { callAction } = useChatInteract();
  const { idToResume } = useChatSession();

<<<<<<< HEAD
  return !messages.length && projectSettings?.ui.show_readme_as_default ? (
    <WelcomeScreen
      markdown={projectSettings?.markdown}
      allowHtml={projectSettings?.features?.unsafe_allow_html}
    />
=======
  return !idToResume &&
    !messages.length &&
    projectSettings?.ui.show_readme_as_default ? (
    <WelcomeScreen markdown={projectSettings?.markdown} />
>>>>>>> a12a707c
  ) : (
    <MessageContainer
      avatars={avatars}
      loading={loading}
      askUser={askUser}
      actions={actions}
      elements={elements}
      messages={messages}
      autoScroll={autoScroll}
      callAction={callAction}
      setAutoScroll={setAutoScroll}
    />
  );
};

export default Messages;<|MERGE_RESOLUTION|>--- conflicted
+++ resolved
@@ -26,18 +26,13 @@
   const { callAction } = useChatInteract();
   const { idToResume } = useChatSession();
 
-<<<<<<< HEAD
-  return !messages.length && projectSettings?.ui.show_readme_as_default ? (
+  return !idToResume &&
+    !messages.length &&
+    projectSettings?.ui.show_readme_as_default ? (
     <WelcomeScreen
       markdown={projectSettings?.markdown}
       allowHtml={projectSettings?.features?.unsafe_allow_html}
     />
-=======
-  return !idToResume &&
-    !messages.length &&
-    projectSettings?.ui.show_readme_as_default ? (
-    <WelcomeScreen markdown={projectSettings?.markdown} />
->>>>>>> a12a707c
   ) : (
     <MessageContainer
       avatars={avatars}
