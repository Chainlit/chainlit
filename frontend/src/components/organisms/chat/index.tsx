import { useCallback, useState } from 'react';
import { useRecoilValue, useSetRecoilState } from 'recoil';
import { v4 as uuidv4 } from 'uuid';

import { Alert, Box } from '@mui/material';

import { ErrorBoundary, IMessage } from '@chainlit/components';
import { useChat } from '@chainlit/components';

import SideView from 'components/atoms/element/sideView';
import TaskList from 'components/molecules/tasklist';

import { useAuth } from 'hooks/auth';

import { chatHistoryState } from 'state/chatHistory';
<<<<<<< HEAD
import { elementState, sideViewState, tasklistState } from 'state/element';
=======
>>>>>>> b13f4d9e
import { projectSettingsState } from 'state/project';

import InputBox from './inputBox';
import MessageContainer from './message/container';
import WelcomeScreen from './welcomeScreen';

const Chat = () => {
  const { user } = useAuth();
  const pSettings = useRecoilValue(projectSettingsState);
<<<<<<< HEAD
  const actions = useRecoilValue(actionState);
  const elements = useRecoilValue(elementState);
  const sideViewElement = useRecoilValue(sideViewState);
=======
>>>>>>> b13f4d9e
  const setChatHistory = useSetRecoilState(chatHistoryState);
  const [autoScroll, setAutoScroll] = useState(true);

  const {
    sendMessage,
    replyMessage,
    callAction,
    tasklists,
    error,
    messages,
    actions,
    elements,
    askUser,
    avatars,
    loading
  } = useChat();

  const onSubmit = useCallback(
    async (msg: string) => {
      const message: IMessage = {
        id: uuidv4(),
        author: user?.username || 'User',
        authorIsUser: true,
        content: msg,
        createdAt: new Date().toISOString()
      };

      setChatHistory((old) => {
        const MAX_SIZE = 50;
        const messages = [...(old.messages || [])];
        messages.push({
          content: msg,
          createdAt: new Date().getTime()
        });

        return {
          ...old,
          messages:
            messages.length > MAX_SIZE
              ? messages.slice(messages.length - MAX_SIZE)
              : messages
        };
      });

      setAutoScroll(true);
      sendMessage(message);
    },
    [user, pSettings, sendMessage]
  );

  const onReply = useCallback(
    async (msg: string) => {
      const message = {
        id: uuidv4(),
        author: user?.username || 'User',
        authorIsUser: true,
        content: msg,
        createdAt: new Date().toISOString()
      };

      replyMessage(message);
      setAutoScroll(true);
    },
    [askUser, user, replyMessage]
  );

  const tasklist = tasklists.at(-1);

  return (
    <Box display="flex" width="100%" height="0" flexGrow={1}>
      <SideView>
        <TaskList tasklist={tasklist} isMobile={true} />
        <Box my={1} />
        {error && (
          <Alert id="session-error" severity="error">
            Could not reach the server.
          </Alert>
        )}
        <ErrorBoundary>
          {!!messages.length && (
            <MessageContainer
              avatars={avatars}
              loading={loading}
              askUser={askUser}
              actions={actions}
              elements={elements}
              messages={messages}
              autoScroll={autoScroll}
              callAction={callAction}
              setAutoScroll={setAutoScroll}
            />
          )}
          {!messages.length && <WelcomeScreen />}
          <InputBox onReply={onReply} onSubmit={onSubmit} />
        </ErrorBoundary>
      </SideView>
      {sideViewElement ? null : (
        <TaskList tasklist={tasklist} isMobile={false} />
      )}
    </Box>
  );
};

export default Chat;<|MERGE_RESOLUTION|>--- conflicted
+++ resolved
@@ -13,11 +13,7 @@
 import { useAuth } from 'hooks/auth';
 
 import { chatHistoryState } from 'state/chatHistory';
-<<<<<<< HEAD
-import { elementState, sideViewState, tasklistState } from 'state/element';
-=======
->>>>>>> b13f4d9e
-import { projectSettingsState } from 'state/project';
+import { projectSettingsState, sideViewState } from 'state/project';
 
 import InputBox from './inputBox';
 import MessageContainer from './message/container';
@@ -26,12 +22,7 @@
 const Chat = () => {
   const { user } = useAuth();
   const pSettings = useRecoilValue(projectSettingsState);
-<<<<<<< HEAD
-  const actions = useRecoilValue(actionState);
-  const elements = useRecoilValue(elementState);
   const sideViewElement = useRecoilValue(sideViewState);
-=======
->>>>>>> b13f4d9e
   const setChatHistory = useSetRecoilState(chatHistoryState);
   const [autoScroll, setAutoScroll] = useState(true);
 
