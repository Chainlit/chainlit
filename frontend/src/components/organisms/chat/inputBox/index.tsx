import { memo, useCallback } from 'react';
import { useSetRecoilState } from 'recoil';
import { v4 as uuidv4 } from 'uuid';

import { Box } from '@mui/material';

import { useAuth } from '@chainlit/react-client';
import { FileSpec, IStep, useChatInteract } from '@chainlit/react-client';

import ScrollDownButton from 'components/atoms/buttons/scrollDownButton';

import { useLayoutMaxWidth } from 'hooks/useLayoutMaxWidth';

import { IAttachment } from 'state/chat';
import { inputHistoryState } from 'state/userInputHistory';

import Input from './input';
import WaterMark from './waterMark';

interface Props {
  fileSpec: FileSpec;
  onFileUpload: (payload: File[]) => void;
  onFileUploadError: (error: string) => void;
  setAutoScroll: (autoScroll: boolean) => void;
  submitProxy?: (text: string, submitFunction: (text: string) => void) => void;
  autoScroll?: boolean;
}

const InputBox = memo(
  ({
    fileSpec,
    onFileUpload,
    onFileUploadError,
    setAutoScroll,
<<<<<<< HEAD
    autoScroll,
    projectSettings,
    submitProxy
=======
    autoScroll
>>>>>>> 052e8d81
  }: Props) => {
    const layoutMaxWidth = useLayoutMaxWidth();
    const setInputHistory = useSetRecoilState(inputHistoryState);

    const { user } = useAuth();
    const { sendMessage, replyMessage } = useChatInteract();
    // const tokenCount = useRecoilValue(tokenCountState);

    const onSubmit = useCallback(
      async (msg: string, attachments?: IAttachment[]) => {
        const message: IStep = {
          threadId: '',
          id: uuidv4(),
          name: user?.identifier || 'User',
          type: 'user_message',
          output: msg,
          createdAt: new Date().toISOString()
        };

        setInputHistory((old) => {
          const MAX_SIZE = 50;
          const inputs = [...(old.inputs || [])];
          inputs.push({
            content: msg,
            createdAt: new Date().getTime()
          });

          return {
            ...old,
            inputs:
              inputs.length > MAX_SIZE
                ? inputs.slice(inputs.length - MAX_SIZE)
                : inputs
          };
        });

        const fileReferences = attachments
          ?.filter((a) => !!a.serverId)
          .map((a) => ({ id: a.serverId! }));

        setAutoScroll(true);
        sendMessage(message, fileReferences);
      },
      [user, sendMessage]
    );

    const onReply = useCallback(
      async (msg: string) => {
        const message: IStep = {
          threadId: '',
          id: uuidv4(),
          name: user?.identifier || 'User',
          type: 'user_message',
          output: msg,
          createdAt: new Date().toISOString()
        };

        replyMessage(message);
        setAutoScroll(true);
      },
      [user, replyMessage]
    );

    return (
      <Box
        display="flex"
        position="relative"
        flexDirection="column"
        gap={1}
        pb={2}
        px={2}
        sx={{
          boxSizing: 'border-box',
          width: '100%',
          maxWidth: layoutMaxWidth,
          m: 'auto',
          justifyContent: 'center'
        }}
      >
        {!autoScroll ? (
          <ScrollDownButton onClick={() => setAutoScroll(true)} />
        ) : null}
        <Box>
          <Input
            fileSpec={fileSpec}
            onFileUpload={onFileUpload}
            onFileUploadError={onFileUploadError}
            onSubmit={onSubmit}
            onReply={onReply}
            submitProxy={submitProxy}
          />
          {/* {tokenCount > 0 && ( */}
          {/* <Stack flexDirection="row" alignItems="center">
          <Typography
            sx={{ ml: 'auto' }}
            color="text.secondary"
            variant="caption"
          >
            Token usage: {tokenCount}
          </Typography>
        </Stack> */}
          {/* )} */}
        </Box>
        <WaterMark />
      </Box>
    );
  }
);

export default InputBox;<|MERGE_RESOLUTION|>--- conflicted
+++ resolved
@@ -32,13 +32,8 @@
     onFileUpload,
     onFileUploadError,
     setAutoScroll,
-<<<<<<< HEAD
     autoScroll,
-    projectSettings,
     submitProxy
-=======
-    autoScroll
->>>>>>> 052e8d81
   }: Props) => {
     const layoutMaxWidth = useLayoutMaxWidth();
     const setInputHistory = useSetRecoilState(inputHistoryState);
