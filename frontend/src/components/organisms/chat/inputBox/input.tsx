--- conflicted
+++ resolved
@@ -55,33 +55,16 @@
     const { loading, askUser, chatSettingsInputs, disabled } = useChatData();
     const { transcript, browserSupportsSpeechRecognition } =
       useSpeechRecognition();
-
-<<<<<<< HEAD
-  const [value, setValue] = useState('');
-  const [isComposing, setIsComposing] = useState(false);
-  const [isRecording, setIsRecording] = useState(false);
-  const { transcript, browserSupportsSpeechRecognition } =
-    useSpeechRecognition();
-  const [timer, setTimer] = useState<NodeJS.Timeout | null>(null);
-  const [pSettings] = useRecoilState(projectSettingsState);
-  const showTextToSpeech =
-    (pSettings?.features.speech_to_text?.enabled === undefined
-      ? true
-      : pSettings?.features.speech_to_text?.enabled) &&
-    browserSupportsSpeechRecognition;
-  const [lastTranscript, setLastTranscript] = useState('');
-=======
     const [value, setValue] = useState('');
     const [isComposing, setIsComposing] = useState(false);
     const [isRecording, setIsRecording] = useState(false);
     const [lastTranscript, setLastTranscript] = useState('');
     const [timer, setTimer] = useState<NodeJS.Timeout | null>(null);
->>>>>>> 58222655
 
     const showTextToSpeech =
-      (pSettings?.features.speech_to_text === undefined
+      (pSettings?.features.speech_to_text?.enabled === undefined
         ? true
-        : pSettings?.features.speech_to_text) &&
+        : pSettings?.features.speech_to_text?.enabled) &&
       browserSupportsSpeechRecognition;
 
     useEffect(() => {
@@ -209,18 +192,6 @@
           >
             <TuneIcon />
           </IconButton>
-<<<<<<< HEAD
-        ) : (
-          <IconButton
-            disabled={disabled}
-            color="inherit"
-            onClick={() => {
-              setIsRecording(true);
-              SpeechRecognition.startListening({
-                continuous: true,
-                language: pSettings?.features.speech_to_text?.language
-              });
-=======
         )}
         {showTextToSpeech &&
           (isRecording ? (
@@ -241,7 +212,8 @@
               onClick={() => {
                 setIsRecording(true);
                 SpeechRecognition.startListening({
-                  continuous: true
+                  continuous: true,
+                  language: pSettings?.features.speech_to_text?.language
                 });
               }}
             >
@@ -256,7 +228,6 @@
         />
       </>
     );
-
     const endAdornment = (
       <IconButton disabled={disabled} color="inherit" onClick={() => submit()}>
         <SendIcon />
@@ -288,7 +259,6 @@
               mt: 2,
               mx: 2,
               padding: '2px'
->>>>>>> 58222655
             }}
           >
             <Attachments
