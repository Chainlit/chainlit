--- conflicted
+++ resolved
@@ -15,8 +15,6 @@
   accessTokenState,
   threadHistoryState
 } from '@chainlit/react-client';
-
-import ChevronLeftIcon from 'assets/chevronLeft';
 
 import { projectSettingsState } from 'state/project';
 import { settingsState } from 'state/settings';
@@ -175,12 +173,6 @@
           >
             Past Chats
           </Typography>
-<<<<<<< HEAD
-          <IconButton edge="end" onClick={() => setChatHistoryOpen(false)}>
-            <ChevronLeftIcon sx={{ color: 'text.primary' }} />
-          </IconButton>
-=======
->>>>>>> abe4a312
         </Stack>
         <Filters />
         {threadHistory ? (
