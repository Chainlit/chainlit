--- conflicted
+++ resolved
@@ -9,12 +9,8 @@
   useChatSession
 } from '@chainlit/react-client';
 
-<<<<<<< HEAD
-import Translator, { useTranslation } from '@/components/i18n/Translator';
-=======
 import { useTranslation } from '@/components/i18n/Translator';
 import Translator from '@/components/i18n/Translator';
->>>>>>> ef7eed46
 import { Button } from '@/components/ui/button';
 import {
   Dialog,
@@ -36,7 +32,6 @@
 }
 
 export function FeedbackButtons({ message }: FeedbackButtonsProps) {
-  const { t } = useTranslation();
   const { onFeedbackUpdated, onFeedbackDeleted, showFeedbackButtons } =
     useContext(MessageContext);
 
@@ -184,11 +179,7 @@
           <Textarea
             value={commentInput}
             onChange={(e) => setCommentInput(e.target.value || undefined)}
-<<<<<<< HEAD
-            placeholder={t('ui.feedback.placeholder') || 'Your feedback...'}
-=======
             placeholder={t('chat.messages.feedback.dialog.yourFeedback')}
->>>>>>> ef7eed46
             className="min-h-[100px]"
           />
 
