--- conflicted
+++ resolved
@@ -23,11 +23,8 @@
 
 import type { IMessageElement } from 'client-types/';
 
-<<<<<<< HEAD
 import ResponseTextItem from '@chainlit/copilot/src/evoya/privacyShield/ResponseTextItem';
-=======
 import BlinkingCursor from './BlinkingCursor';
->>>>>>> 052e8d81
 
 interface Props {
   allowHtml?: boolean;
