--- conflicted
+++ resolved
@@ -77,27 +77,16 @@
       );
     }
 
-<<<<<<< HEAD
-    const isAsk = message.waitForAnswer;
     const isUser = message.type === 'user_message';
 
-    return (
-      <Box
-        sx={{
-          color: 'text.primary'
-        }}
-        className={`step ${isUser ? 'user-message' : 'agent-message'}`}
-      >
-=======
     return (
       <>
->>>>>>> 052e8d81
         <Box
           sx={{
             color: 'text.primary',
             position: 'relative'
           }}
-          className="step"
+          className={`step ${isUser ? 'user-message' : 'agent-message'}`}
         >
           <Box
             sx={{
