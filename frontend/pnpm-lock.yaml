lockfileVersion: '6.0'

settings:
  autoInstallPeers: true
  excludeLinksFromLockfile: false

dependencies:
  '@chainlit/react-client':
    specifier: workspace:^
    version: link:../libs/react-client
  '@chainlit/react-components':
    specifier: workspace:^
    version: link:../libs/react-components
  '@emotion/react':
    specifier: ^11.11.1
    version: 11.11.1(@types/react@18.2.0)(react@18.2.0)
  '@emotion/styled':
    specifier: ^11.11.0
    version: 11.11.0(@emotion/react@11.11.1)(@types/react@18.2.0)(react@18.2.0)
  '@mui/icons-material':
    specifier: ^5.14.9
    version: 5.14.9(@mui/material@5.14.10)(@types/react@18.2.0)(react@18.2.0)
  '@mui/lab':
    specifier: ^5.0.0-alpha.122
    version: 5.0.0-alpha.122(@emotion/react@11.11.1)(@emotion/styled@11.11.0)(@mui/material@5.14.10)(@types/react@18.2.0)(react-dom@18.2.0)(react@18.2.0)
  '@mui/material':
    specifier: ^5.14.10
    version: 5.14.10(@emotion/react@11.11.1)(@emotion/styled@11.11.0)(@types/react@18.2.0)(react-dom@18.2.0)(react@18.2.0)
  formik:
    specifier: ^2.4.3
    version: 2.4.3(react@18.2.0)
  i18next:
    specifier: ^23.7.16
    version: 23.7.16
  lodash:
    specifier: ^4.17.21
    version: 4.17.21
  react:
    specifier: ^18.2.0
    version: 18.2.0
  react-dom:
    specifier: ^18.2.0
    version: 18.2.0(react@18.2.0)
  react-hotkeys-hook:
    specifier: ^4.4.1
    version: 4.4.1(react-dom@18.2.0)(react@18.2.0)
  react-i18next:
    specifier: ^14.0.0
    version: 14.0.0(i18next@23.7.16)(react-dom@18.2.0)(react@18.2.0)
  react-router-dom:
    specifier: ^6.15.0
    version: 6.15.0(react-dom@18.2.0)(react@18.2.0)
  react-speech-recognition:
    specifier: ^3.10.0
    version: 3.10.0(react@18.2.0)
  recoil:
    specifier: ^0.7.7
    version: 0.7.7(react-dom@18.2.0)(react@18.2.0)
  regenerator-runtime:
    specifier: ^0.14.0
    version: 0.14.0
  sonner:
    specifier: ^1.2.3
    version: 1.2.3(react-dom@18.2.0)(react@18.2.0)
  usehooks-ts:
    specifier: ^2.9.1
    version: 2.9.1(react-dom@18.2.0)(react@18.2.0)
  uuid:
    specifier: ^9.0.0
    version: 9.0.0
  yup:
    specifier: ^1.2.0
    version: 1.2.0

devDependencies:
  '@types/lodash':
    specifier: ^4.14.199
    version: 4.14.199
  '@types/node':
    specifier: ^20.5.7
    version: 20.5.7
  '@types/react':
    specifier: ^18.2.0
    version: 18.2.0
  '@types/react-speech-recognition':
    specifier: ^3.9.2
    version: 3.9.2
  '@types/uuid':
    specifier: ^9.0.3
    version: 9.0.3
  '@vitejs/plugin-react-swc':
    specifier: ^3.3.2
    version: 3.3.2(vite@4.4.9)
  typescript:
    specifier: ^5.2.2
    version: 5.2.2
  vite:
    specifier: ^4.4.9
    version: 4.4.9(@types/node@20.5.7)
  vite-plugin-svgr:
    specifier: ^4.2.0
    version: 4.2.0(typescript@5.2.2)(vite@4.4.9)
  vite-tsconfig-paths:
    specifier: ^4.2.0
    version: 4.2.0(typescript@5.2.2)(vite@4.4.9)

packages:

  /@ampproject/remapping@2.2.1:
    resolution: {integrity: sha512-lFMjJTrFL3j7L9yBxwYfCq2k6qqwHyzuUl/XBnif78PWTJYyL/dfowQHWE3sp6U6ZzqWiiIZnpTMO96zhkjwtg==}
    engines: {node: '>=6.0.0'}
    dependencies:
      '@jridgewell/gen-mapping': 0.3.3
      '@jridgewell/trace-mapping': 0.3.21
    dev: true

  /@babel/code-frame@7.23.5:
    resolution: {integrity: sha512-CgH3s1a96LipHCmSUmYFPwY7MNx8C3avkq7i4Wl3cfa662ldtUe4VM1TPXX70pfmrlWTb6jLqTYrZyT2ZTJBgA==}
    engines: {node: '>=6.9.0'}
    dependencies:
      '@babel/highlight': 7.23.4
      chalk: 2.4.2

  /@babel/compat-data@7.23.5:
    resolution: {integrity: sha512-uU27kfDRlhfKl+w1U6vp16IuvSLtjAxdArVXPa9BvLkrr7CYIsxH5adpHObeAGY/41+syctUWOZ140a2Rvkgjw==}
    engines: {node: '>=6.9.0'}
    dev: true

  /@babel/core@7.23.7:
    resolution: {integrity: sha512-+UpDgowcmqe36d4NwqvKsyPMlOLNGMsfMmQ5WGCu+siCe3t3dfe9njrzGfdN4qq+bcNUt0+Vw6haRxBOycs4dw==}
    engines: {node: '>=6.9.0'}
    dependencies:
      '@ampproject/remapping': 2.2.1
      '@babel/code-frame': 7.23.5
      '@babel/generator': 7.23.6
      '@babel/helper-compilation-targets': 7.23.6
      '@babel/helper-module-transforms': 7.23.3(@babel/core@7.23.7)
      '@babel/helpers': 7.23.8
      '@babel/parser': 7.23.6
      '@babel/template': 7.22.15
      '@babel/traverse': 7.23.7
      '@babel/types': 7.23.6
      convert-source-map: 2.0.0
      debug: 4.3.4
      gensync: 1.0.0-beta.2
      json5: 2.2.3
      semver: 6.3.1
    transitivePeerDependencies:
      - supports-color
    dev: true

  /@babel/generator@7.23.6:
    resolution: {integrity: sha512-qrSfCYxYQB5owCmGLbl8XRpX1ytXlpueOb0N0UmQwA073KZxejgQTzAmJezxvpwQD9uGtK2shHdi55QT+MbjIw==}
    engines: {node: '>=6.9.0'}
    dependencies:
      '@babel/types': 7.23.6
      '@jridgewell/gen-mapping': 0.3.3
      '@jridgewell/trace-mapping': 0.3.21
      jsesc: 2.5.2
    dev: true

  /@babel/helper-compilation-targets@7.23.6:
    resolution: {integrity: sha512-9JB548GZoQVmzrFgp8o7KxdgkTGm6xs9DW0o/Pim72UDjzr5ObUQ6ZzYPqA+g9OTS2bBQoctLJrky0RDCAWRgQ==}
    engines: {node: '>=6.9.0'}
    dependencies:
      '@babel/compat-data': 7.23.5
      '@babel/helper-validator-option': 7.23.5
      browserslist: 4.22.2
      lru-cache: 5.1.1
      semver: 6.3.1
    dev: true

  /@babel/helper-environment-visitor@7.22.20:
    resolution: {integrity: sha512-zfedSIzFhat/gFhWfHtgWvlec0nqB9YEIVrpuwjruLlXfUSnA8cJB0miHKwqDnQ7d32aKo2xt88/xZptwxbfhA==}
    engines: {node: '>=6.9.0'}
    dev: true

  /@babel/helper-function-name@7.23.0:
    resolution: {integrity: sha512-OErEqsrxjZTJciZ4Oo+eoZqeW9UIiOcuYKRJA4ZAgV9myA+pOXhhmpfNCKjEH/auVfEYVFJ6y1Tc4r0eIApqiw==}
    engines: {node: '>=6.9.0'}
    dependencies:
      '@babel/template': 7.22.15
      '@babel/types': 7.23.6
    dev: true

  /@babel/helper-hoist-variables@7.22.5:
    resolution: {integrity: sha512-wGjk9QZVzvknA6yKIUURb8zY3grXCcOZt+/7Wcy8O2uctxhplmUPkOdlgoNhmdVee2c92JXbf1xpMtVNbfoxRw==}
    engines: {node: '>=6.9.0'}
    dependencies:
      '@babel/types': 7.23.6
    dev: true

  /@babel/helper-module-imports@7.22.15:
    resolution: {integrity: sha512-0pYVBnDKZO2fnSPCrgM/6WMc7eS20Fbok+0r88fp+YtWVLZrp4CkafFGIp+W0VKw4a22sgebPT99y+FDNMdP4w==}
    engines: {node: '>=6.9.0'}
    dependencies:
      '@babel/types': 7.23.5

  /@babel/helper-module-transforms@7.23.3(@babel/core@7.23.7):
    resolution: {integrity: sha512-7bBs4ED9OmswdfDzpz4MpWgSrV7FXlc3zIagvLFjS5H+Mk7Snr21vQ6QwrsoCGMfNC4e4LQPdoULEt4ykz0SRQ==}
    engines: {node: '>=6.9.0'}
    peerDependencies:
      '@babel/core': ^7.0.0
    dependencies:
      '@babel/core': 7.23.7
      '@babel/helper-environment-visitor': 7.22.20
      '@babel/helper-module-imports': 7.22.15
      '@babel/helper-simple-access': 7.22.5
      '@babel/helper-split-export-declaration': 7.22.6
      '@babel/helper-validator-identifier': 7.22.20
    dev: true

  /@babel/helper-simple-access@7.22.5:
    resolution: {integrity: sha512-n0H99E/K+Bika3++WNL17POvo4rKWZ7lZEp1Q+fStVbUi8nxPQEBOlTmCOxW/0JsS56SKKQ+ojAe2pHKJHN35w==}
    engines: {node: '>=6.9.0'}
    dependencies:
      '@babel/types': 7.23.6
    dev: true

  /@babel/helper-split-export-declaration@7.22.6:
    resolution: {integrity: sha512-AsUnxuLhRYsisFiaJwvp1QF+I3KjD5FOxut14q/GzovUe6orHLesW2C7d754kRm53h5gqrz6sFl6sxc4BVtE/g==}
    engines: {node: '>=6.9.0'}
    dependencies:
      '@babel/types': 7.23.6
    dev: true

  /@babel/helper-string-parser@7.23.4:
    resolution: {integrity: sha512-803gmbQdqwdf4olxrX4AJyFBV/RTr3rSmOj0rKwesmzlfhYNDEs+/iOcznzpNWlJlIlTJC2QfPFcHB6DlzdVLQ==}
    engines: {node: '>=6.9.0'}

  /@babel/helper-validator-identifier@7.22.20:
    resolution: {integrity: sha512-Y4OZ+ytlatR8AI+8KZfKuL5urKp7qey08ha31L8b3BwewJAoJamTzyvxPR/5D+KkdJCGPq/+8TukHBlY10FX9A==}
    engines: {node: '>=6.9.0'}

  /@babel/helper-validator-option@7.23.5:
    resolution: {integrity: sha512-85ttAOMLsr53VgXkTbkx8oA6YTfT4q7/HzXSLEYmjcSTJPMPQtvq1BD79Byep5xMUYbGRzEpDsjUf3dyp54IKw==}
    engines: {node: '>=6.9.0'}
    dev: true

  /@babel/helpers@7.23.8:
    resolution: {integrity: sha512-KDqYz4PiOWvDFrdHLPhKtCThtIcKVy6avWD2oG4GEvyQ+XDZwHD4YQd+H2vNMnq2rkdxsDkU82T+Vk8U/WXHRQ==}
    engines: {node: '>=6.9.0'}
    dependencies:
      '@babel/template': 7.22.15
      '@babel/traverse': 7.23.7
      '@babel/types': 7.23.6
    transitivePeerDependencies:
      - supports-color
    dev: true

  /@babel/highlight@7.23.4:
    resolution: {integrity: sha512-acGdbYSfp2WheJoJm/EBBBLh/ID8KDc64ISZ9DYtBmC8/Q204PZJLHyzeB5qMzJ5trcOkybd78M4x2KWsUq++A==}
    engines: {node: '>=6.9.0'}
    dependencies:
      '@babel/helper-validator-identifier': 7.22.20
      chalk: 2.4.2
      js-tokens: 4.0.0

  /@babel/parser@7.23.6:
    resolution: {integrity: sha512-Z2uID7YJ7oNvAI20O9X0bblw7Qqs8Q2hFy0R9tAfnfLkp5MW0UH9eUvnDSnFwKZ0AvgS1ucqR4KzvVHgnke1VQ==}
    engines: {node: '>=6.0.0'}
    hasBin: true
    dependencies:
      '@babel/types': 7.23.6
    dev: true

  /@babel/runtime@7.23.5:
    resolution: {integrity: sha512-NdUTHcPe4C99WxPub+K9l9tK5/lV4UXIoaHSYgzco9BCyjKAAwzdBI+wWtYqHt7LJdbo74ZjRPJgzVweq1sz0w==}
    engines: {node: '>=6.9.0'}
    dependencies:
      regenerator-runtime: 0.14.0
    dev: false

  /@babel/template@7.22.15:
    resolution: {integrity: sha512-QPErUVm4uyJa60rkI73qneDacvdvzxshT3kksGqlGWYdOTIUOwJ7RDUL8sGqslY1uXWSL6xMFKEXDS3ox2uF0w==}
    engines: {node: '>=6.9.0'}
    dependencies:
      '@babel/code-frame': 7.23.5
      '@babel/parser': 7.23.6
      '@babel/types': 7.23.6
    dev: true

  /@babel/traverse@7.23.7:
    resolution: {integrity: sha512-tY3mM8rH9jM0YHFGyfC0/xf+SB5eKUu7HPj7/k3fpi9dAlsMc5YbQvDi0Sh2QTPXqMhyaAtzAr807TIyfQrmyg==}
    engines: {node: '>=6.9.0'}
    dependencies:
      '@babel/code-frame': 7.23.5
      '@babel/generator': 7.23.6
      '@babel/helper-environment-visitor': 7.22.20
      '@babel/helper-function-name': 7.23.0
      '@babel/helper-hoist-variables': 7.22.5
      '@babel/helper-split-export-declaration': 7.22.6
      '@babel/parser': 7.23.6
      '@babel/types': 7.23.6
      debug: 4.3.4
      globals: 11.12.0
    transitivePeerDependencies:
      - supports-color
    dev: true

  /@babel/types@7.23.5:
    resolution: {integrity: sha512-ON5kSOJwVO6xXVRTvOI0eOnWe7VdUcIpsovGo9U/Br4Ie4UVFQTboO2cYnDhAGU6Fp+UxSiT+pMft0SMHfuq6w==}
    engines: {node: '>=6.9.0'}
    dependencies:
      '@babel/helper-string-parser': 7.23.4
      '@babel/helper-validator-identifier': 7.22.20
      to-fast-properties: 2.0.0

  /@babel/types@7.23.6:
    resolution: {integrity: sha512-+uarb83brBzPKN38NX1MkB6vb6+mwvR6amUulqAE7ccQw1pEl+bCia9TbdG1lsnFP7lZySvUn37CHyXQdfTwzg==}
    engines: {node: '>=6.9.0'}
    dependencies:
      '@babel/helper-string-parser': 7.23.4
      '@babel/helper-validator-identifier': 7.22.20
      to-fast-properties: 2.0.0
    dev: true

  /@emotion/babel-plugin@11.11.0:
    resolution: {integrity: sha512-m4HEDZleaaCH+XgDDsPF15Ht6wTLsgDTeR3WYj9Q/k76JtWhrJjcP4+/XlG8LGT/Rol9qUfOIztXeA84ATpqPQ==}
    dependencies:
      '@babel/helper-module-imports': 7.22.15
      '@babel/runtime': 7.23.5
      '@emotion/hash': 0.9.1
      '@emotion/memoize': 0.8.1
      '@emotion/serialize': 1.1.2
      babel-plugin-macros: 3.1.0
      convert-source-map: 1.9.0
      escape-string-regexp: 4.0.0
      find-root: 1.1.0
      source-map: 0.5.7
      stylis: 4.2.0
    dev: false

  /@emotion/cache@11.11.0:
    resolution: {integrity: sha512-P34z9ssTCBi3e9EI1ZsWpNHcfY1r09ZO0rZbRO2ob3ZQMnFI35jB536qoXbkdesr5EUhYi22anuEJuyxifaqAQ==}
    dependencies:
      '@emotion/memoize': 0.8.1
      '@emotion/sheet': 1.2.2
      '@emotion/utils': 1.2.1
      '@emotion/weak-memoize': 0.3.1
      stylis: 4.2.0
    dev: false

  /@emotion/hash@0.9.1:
    resolution: {integrity: sha512-gJB6HLm5rYwSLI6PQa+X1t5CFGrv1J1TWG+sOyMCeKz2ojaj6Fnl/rZEspogG+cvqbt4AE/2eIyD2QfLKTBNlQ==}
    dev: false

  /@emotion/is-prop-valid@1.2.1:
    resolution: {integrity: sha512-61Mf7Ufx4aDxx1xlDeOm8aFFigGHE4z+0sKCa+IHCeZKiyP9RLD0Mmx7m8b9/Cf37f7NAvQOOJAbQQGVr5uERw==}
    dependencies:
      '@emotion/memoize': 0.8.1
    dev: false

  /@emotion/memoize@0.8.1:
    resolution: {integrity: sha512-W2P2c/VRW1/1tLox0mVUalvnWXxavmv/Oum2aPsRcoDJuob75FC3Y8FbpfLwUegRcxINtGUMPq0tFCvYNTBXNA==}
    dev: false

  /@emotion/react@11.11.1(@types/react@18.2.0)(react@18.2.0):
    resolution: {integrity: sha512-5mlW1DquU5HaxjLkfkGN1GA/fvVGdyHURRiX/0FHl2cfIfRxSOfmxEH5YS43edp0OldZrZ+dkBKbngxcNCdZvA==}
    peerDependencies:
      '@types/react': '*'
      react: '>=16.8.0'
    peerDependenciesMeta:
      '@types/react':
        optional: true
    dependencies:
      '@babel/runtime': 7.23.5
      '@emotion/babel-plugin': 11.11.0
      '@emotion/cache': 11.11.0
      '@emotion/serialize': 1.1.2
      '@emotion/use-insertion-effect-with-fallbacks': 1.0.1(react@18.2.0)
      '@emotion/utils': 1.2.1
      '@emotion/weak-memoize': 0.3.1
      '@types/react': 18.2.0
      hoist-non-react-statics: 3.3.2
      react: 18.2.0
    dev: false

  /@emotion/serialize@1.1.2:
    resolution: {integrity: sha512-zR6a/fkFP4EAcCMQtLOhIgpprZOwNmCldtpaISpvz348+DP4Mz8ZoKaGGCQpbzepNIUWbq4w6hNZkwDyKoS+HA==}
    dependencies:
      '@emotion/hash': 0.9.1
      '@emotion/memoize': 0.8.1
      '@emotion/unitless': 0.8.1
      '@emotion/utils': 1.2.1
      csstype: 3.1.2
    dev: false

  /@emotion/sheet@1.2.2:
    resolution: {integrity: sha512-0QBtGvaqtWi+nx6doRwDdBIzhNdZrXUppvTM4dtZZWEGTXL/XE/yJxLMGlDT1Gt+UHH5IX1n+jkXyytE/av7OA==}
    dev: false

  /@emotion/styled@11.11.0(@emotion/react@11.11.1)(@types/react@18.2.0)(react@18.2.0):
    resolution: {integrity: sha512-hM5Nnvu9P3midq5aaXj4I+lnSfNi7Pmd4EWk1fOZ3pxookaQTNew6bp4JaCBYM4HVFZF9g7UjJmsUmC2JlxOng==}
    peerDependencies:
      '@emotion/react': ^11.0.0-rc.0
      '@types/react': '*'
      react: '>=16.8.0'
    peerDependenciesMeta:
      '@types/react':
        optional: true
    dependencies:
      '@babel/runtime': 7.23.5
      '@emotion/babel-plugin': 11.11.0
      '@emotion/is-prop-valid': 1.2.1
      '@emotion/react': 11.11.1(@types/react@18.2.0)(react@18.2.0)
      '@emotion/serialize': 1.1.2
      '@emotion/use-insertion-effect-with-fallbacks': 1.0.1(react@18.2.0)
      '@emotion/utils': 1.2.1
      '@types/react': 18.2.0
      react: 18.2.0
    dev: false

  /@emotion/unitless@0.8.1:
    resolution: {integrity: sha512-KOEGMu6dmJZtpadb476IsZBclKvILjopjUii3V+7MnXIQCYh8W3NgNcgwo21n9LXZX6EDIKvqfjYxXebDwxKmQ==}
    dev: false

  /@emotion/use-insertion-effect-with-fallbacks@1.0.1(react@18.2.0):
    resolution: {integrity: sha512-jT/qyKZ9rzLErtrjGgdkMBn2OP8wl0G3sQlBb3YPryvKHsjvINUhVaPFfP+fpBcOkmrVOVEEHQFJ7nbj2TH2gw==}
    peerDependencies:
      react: '>=16.8.0'
    dependencies:
      react: 18.2.0
    dev: false

  /@emotion/utils@1.2.1:
    resolution: {integrity: sha512-Y2tGf3I+XVnajdItskUCn6LX+VUDmP6lTL4fcqsXAv43dnlbZiuW4MWQW38rW/BVWSE7Q/7+XQocmpnRYILUmg==}
    dev: false

  /@emotion/weak-memoize@0.3.1:
    resolution: {integrity: sha512-EsBwpc7hBUJWAsNPBmJy4hxWx12v6bshQsldrVmjxJoc3isbxhOrF2IcCpaXxfvq03NwkI7sbsOLXbYuqF/8Ww==}
    dev: false

  /@esbuild/android-arm64@0.18.20:
    resolution: {integrity: sha512-Nz4rJcchGDtENV0eMKUNa6L12zz2zBDXuhj/Vjh18zGqB44Bi7MBMSXjgunJgjRhCmKOjnPuZp4Mb6OKqtMHLQ==}
    engines: {node: '>=12'}
    cpu: [arm64]
    os: [android]
    requiresBuild: true
    dev: true
    optional: true

  /@esbuild/android-arm@0.18.20:
    resolution: {integrity: sha512-fyi7TDI/ijKKNZTUJAQqiG5T7YjJXgnzkURqmGj13C6dCqckZBLdl4h7bkhHt/t0WP+zO9/zwroDvANaOqO5Sw==}
    engines: {node: '>=12'}
    cpu: [arm]
    os: [android]
    requiresBuild: true
    dev: true
    optional: true

  /@esbuild/android-x64@0.18.20:
    resolution: {integrity: sha512-8GDdlePJA8D6zlZYJV/jnrRAi6rOiNaCC/JclcXpB+KIuvfBN4owLtgzY2bsxnx666XjJx2kDPUmnTtR8qKQUg==}
    engines: {node: '>=12'}
    cpu: [x64]
    os: [android]
    requiresBuild: true
    dev: true
    optional: true

  /@esbuild/darwin-arm64@0.18.20:
    resolution: {integrity: sha512-bxRHW5kHU38zS2lPTPOyuyTm+S+eobPUnTNkdJEfAddYgEcll4xkT8DB9d2008DtTbl7uJag2HuE5NZAZgnNEA==}
    engines: {node: '>=12'}
    cpu: [arm64]
    os: [darwin]
    requiresBuild: true
    dev: true
    optional: true

  /@esbuild/darwin-x64@0.18.20:
    resolution: {integrity: sha512-pc5gxlMDxzm513qPGbCbDukOdsGtKhfxD1zJKXjCCcU7ju50O7MeAZ8c4krSJcOIJGFR+qx21yMMVYwiQvyTyQ==}
    engines: {node: '>=12'}
    cpu: [x64]
    os: [darwin]
    requiresBuild: true
    dev: true
    optional: true

  /@esbuild/freebsd-arm64@0.18.20:
    resolution: {integrity: sha512-yqDQHy4QHevpMAaxhhIwYPMv1NECwOvIpGCZkECn8w2WFHXjEwrBn3CeNIYsibZ/iZEUemj++M26W3cNR5h+Tw==}
    engines: {node: '>=12'}
    cpu: [arm64]
    os: [freebsd]
    requiresBuild: true
    dev: true
    optional: true

  /@esbuild/freebsd-x64@0.18.20:
    resolution: {integrity: sha512-tgWRPPuQsd3RmBZwarGVHZQvtzfEBOreNuxEMKFcd5DaDn2PbBxfwLcj4+aenoh7ctXcbXmOQIn8HI6mCSw5MQ==}
    engines: {node: '>=12'}
    cpu: [x64]
    os: [freebsd]
    requiresBuild: true
    dev: true
    optional: true

  /@esbuild/linux-arm64@0.18.20:
    resolution: {integrity: sha512-2YbscF+UL7SQAVIpnWvYwM+3LskyDmPhe31pE7/aoTMFKKzIc9lLbyGUpmmb8a8AixOL61sQ/mFh3jEjHYFvdA==}
    engines: {node: '>=12'}
    cpu: [arm64]
    os: [linux]
    requiresBuild: true
    dev: true
    optional: true

  /@esbuild/linux-arm@0.18.20:
    resolution: {integrity: sha512-/5bHkMWnq1EgKr1V+Ybz3s1hWXok7mDFUMQ4cG10AfW3wL02PSZi5kFpYKrptDsgb2WAJIvRcDm+qIvXf/apvg==}
    engines: {node: '>=12'}
    cpu: [arm]
    os: [linux]
    requiresBuild: true
    dev: true
    optional: true

  /@esbuild/linux-ia32@0.18.20:
    resolution: {integrity: sha512-P4etWwq6IsReT0E1KHU40bOnzMHoH73aXp96Fs8TIT6z9Hu8G6+0SHSw9i2isWrD2nbx2qo5yUqACgdfVGx7TA==}
    engines: {node: '>=12'}
    cpu: [ia32]
    os: [linux]
    requiresBuild: true
    dev: true
    optional: true

  /@esbuild/linux-loong64@0.18.20:
    resolution: {integrity: sha512-nXW8nqBTrOpDLPgPY9uV+/1DjxoQ7DoB2N8eocyq8I9XuqJ7BiAMDMf9n1xZM9TgW0J8zrquIb/A7s3BJv7rjg==}
    engines: {node: '>=12'}
    cpu: [loong64]
    os: [linux]
    requiresBuild: true
    dev: true
    optional: true

  /@esbuild/linux-mips64el@0.18.20:
    resolution: {integrity: sha512-d5NeaXZcHp8PzYy5VnXV3VSd2D328Zb+9dEq5HE6bw6+N86JVPExrA6O68OPwobntbNJ0pzCpUFZTo3w0GyetQ==}
    engines: {node: '>=12'}
    cpu: [mips64el]
    os: [linux]
    requiresBuild: true
    dev: true
    optional: true

  /@esbuild/linux-ppc64@0.18.20:
    resolution: {integrity: sha512-WHPyeScRNcmANnLQkq6AfyXRFr5D6N2sKgkFo2FqguP44Nw2eyDlbTdZwd9GYk98DZG9QItIiTlFLHJHjxP3FA==}
    engines: {node: '>=12'}
    cpu: [ppc64]
    os: [linux]
    requiresBuild: true
    dev: true
    optional: true

  /@esbuild/linux-riscv64@0.18.20:
    resolution: {integrity: sha512-WSxo6h5ecI5XH34KC7w5veNnKkju3zBRLEQNY7mv5mtBmrP/MjNBCAlsM2u5hDBlS3NGcTQpoBvRzqBcRtpq1A==}
    engines: {node: '>=12'}
    cpu: [riscv64]
    os: [linux]
    requiresBuild: true
    dev: true
    optional: true

  /@esbuild/linux-s390x@0.18.20:
    resolution: {integrity: sha512-+8231GMs3mAEth6Ja1iK0a1sQ3ohfcpzpRLH8uuc5/KVDFneH6jtAJLFGafpzpMRO6DzJ6AvXKze9LfFMrIHVQ==}
    engines: {node: '>=12'}
    cpu: [s390x]
    os: [linux]
    requiresBuild: true
    dev: true
    optional: true

  /@esbuild/linux-x64@0.18.20:
    resolution: {integrity: sha512-UYqiqemphJcNsFEskc73jQ7B9jgwjWrSayxawS6UVFZGWrAAtkzjxSqnoclCXxWtfwLdzU+vTpcNYhpn43uP1w==}
    engines: {node: '>=12'}
    cpu: [x64]
    os: [linux]
    requiresBuild: true
    dev: true
    optional: true

  /@esbuild/netbsd-x64@0.18.20:
    resolution: {integrity: sha512-iO1c++VP6xUBUmltHZoMtCUdPlnPGdBom6IrO4gyKPFFVBKioIImVooR5I83nTew5UOYrk3gIJhbZh8X44y06A==}
    engines: {node: '>=12'}
    cpu: [x64]
    os: [netbsd]
    requiresBuild: true
    dev: true
    optional: true

  /@esbuild/openbsd-x64@0.18.20:
    resolution: {integrity: sha512-e5e4YSsuQfX4cxcygw/UCPIEP6wbIL+se3sxPdCiMbFLBWu0eiZOJ7WoD+ptCLrmjZBK1Wk7I6D/I3NglUGOxg==}
    engines: {node: '>=12'}
    cpu: [x64]
    os: [openbsd]
    requiresBuild: true
    dev: true
    optional: true

  /@esbuild/sunos-x64@0.18.20:
    resolution: {integrity: sha512-kDbFRFp0YpTQVVrqUd5FTYmWo45zGaXe0X8E1G/LKFC0v8x0vWrhOWSLITcCn63lmZIxfOMXtCfti/RxN/0wnQ==}
    engines: {node: '>=12'}
    cpu: [x64]
    os: [sunos]
    requiresBuild: true
    dev: true
    optional: true

  /@esbuild/win32-arm64@0.18.20:
    resolution: {integrity: sha512-ddYFR6ItYgoaq4v4JmQQaAI5s7npztfV4Ag6NrhiaW0RrnOXqBkgwZLofVTlq1daVTQNhtI5oieTvkRPfZrePg==}
    engines: {node: '>=12'}
    cpu: [arm64]
    os: [win32]
    requiresBuild: true
    dev: true
    optional: true

  /@esbuild/win32-ia32@0.18.20:
    resolution: {integrity: sha512-Wv7QBi3ID/rROT08SABTS7eV4hX26sVduqDOTe1MvGMjNd3EjOz4b7zeexIR62GTIEKrfJXKL9LFxTYgkyeu7g==}
    engines: {node: '>=12'}
    cpu: [ia32]
    os: [win32]
    requiresBuild: true
    dev: true
    optional: true

  /@esbuild/win32-x64@0.18.20:
    resolution: {integrity: sha512-kTdfRcSiDfQca/y9QIkng02avJ+NCaQvrMejlsB3RRv5sE9rRoeBPISaZpKxHELzRxZyLvNts1P27W3wV+8geQ==}
    engines: {node: '>=12'}
    cpu: [x64]
    os: [win32]
    requiresBuild: true
    dev: true
    optional: true

  /@floating-ui/core@1.5.1:
    resolution: {integrity: sha512-QgcKYwzcc8vvZ4n/5uklchy8KVdjJwcOeI+HnnTNclJjs2nYsy23DOCf+sSV1kBwD9yDAoVKCkv/gEPzgQU3Pw==}
    dependencies:
      '@floating-ui/utils': 0.1.6
    dev: false

  /@floating-ui/dom@1.5.3:
    resolution: {integrity: sha512-ClAbQnEqJAKCJOEbbLo5IUlZHkNszqhuxS4fHAVxRPXPya6Ysf2G8KypnYcOTpx6I8xcgF9bbHb6g/2KpbV8qA==}
    dependencies:
      '@floating-ui/core': 1.5.1
      '@floating-ui/utils': 0.1.6
    dev: false

  /@floating-ui/react-dom@2.0.4(react-dom@18.2.0)(react@18.2.0):
    resolution: {integrity: sha512-CF8k2rgKeh/49UrnIBs4BdxPUV6vize/Db1d/YbCLyp9GiVZ0BEwf5AiDSxJRCr6yOkGqTFHtmrULxkEfYZ7dQ==}
    peerDependencies:
      react: '>=16.8.0'
      react-dom: '>=16.8.0'
    dependencies:
      '@floating-ui/dom': 1.5.3
      react: 18.2.0
      react-dom: 18.2.0(react@18.2.0)
    dev: false

  /@floating-ui/utils@0.1.6:
    resolution: {integrity: sha512-OfX7E2oUDYxtBvsuS4e/jSn4Q9Qb6DzgeYtsAdkPZ47znpoNsMgZw0+tVijiv3uGNR6dgNlty6r9rzIzHjtd/A==}
    dev: false

  /@jridgewell/gen-mapping@0.3.3:
    resolution: {integrity: sha512-HLhSWOLRi875zjjMG/r+Nv0oCW8umGb0BgEhyX3dDX3egwZtB8PqLnjz3yedt8R5StBrzcg4aBpnh8UA9D1BoQ==}
    engines: {node: '>=6.0.0'}
    dependencies:
      '@jridgewell/set-array': 1.1.2
      '@jridgewell/sourcemap-codec': 1.4.15
      '@jridgewell/trace-mapping': 0.3.21
    dev: true

  /@jridgewell/resolve-uri@3.1.1:
    resolution: {integrity: sha512-dSYZh7HhCDtCKm4QakX0xFpsRDqjjtZf/kjI/v3T3Nwt5r8/qz/M19F9ySyOqU94SXBmeG9ttTul+YnR4LOxFA==}
    engines: {node: '>=6.0.0'}
    dev: true

  /@jridgewell/set-array@1.1.2:
    resolution: {integrity: sha512-xnkseuNADM0gt2bs+BvhO0p78Mk762YnZdsuzFV018NoG1Sj1SCQvpSqa7XUaTam5vAGasABV9qXASMKnFMwMw==}
    engines: {node: '>=6.0.0'}
    dev: true

  /@jridgewell/sourcemap-codec@1.4.15:
    resolution: {integrity: sha512-eF2rxCRulEKXHTRiDrDy6erMYWqNw4LPdQ8UQA4huuxaQsVeRPFl2oM8oDGxMFhJUWZf9McpLtJasDDZb/Bpeg==}
    dev: true

  /@jridgewell/trace-mapping@0.3.21:
    resolution: {integrity: sha512-SRfKmRe1KvYnxjEMtxEr+J4HIeMX5YBg/qhRHpxEIGjhX1rshcHlnFUE9K0GazhVKWM7B+nARSkV8LuvJdJ5/g==}
    dependencies:
      '@jridgewell/resolve-uri': 3.1.1
      '@jridgewell/sourcemap-codec': 1.4.15
    dev: true

  /@mui/base@5.0.0-alpha.120(@types/react@18.2.0)(react-dom@18.2.0)(react@18.2.0):
    resolution: {integrity: sha512-UoIXLjbl8ghK7OSD1dYzHIj79sx9v5S2J7vYeuhxUS0QR0FwGZ3WLHd31TQ2CT2faPX/AXsHQeFn93wKSnjPUQ==}
    engines: {node: '>=12.0.0'}
    peerDependencies:
      '@types/react': ^17.0.0 || ^18.0.0
      react: ^17.0.0 || ^18.0.0
      react-dom: ^17.0.0 || ^18.0.0
    peerDependenciesMeta:
      '@types/react':
        optional: true
    dependencies:
      '@babel/runtime': 7.23.5
      '@emotion/is-prop-valid': 1.2.1
      '@mui/types': 7.2.10(@types/react@18.2.0)
      '@mui/utils': 5.14.19(@types/react@18.2.0)(react@18.2.0)
      '@popperjs/core': 2.11.8
      '@types/react': 18.2.0
      clsx: 1.2.1
      prop-types: 15.8.1
      react: 18.2.0
      react-dom: 18.2.0(react@18.2.0)
      react-is: 18.2.0
    dev: false

  /@mui/base@5.0.0-beta.16(@types/react@18.2.0)(react-dom@18.2.0)(react@18.2.0):
    resolution: {integrity: sha512-OYxhC81c9bO0wobGcM8rrY5bRwpCXAI21BL0P2wz/2vTv4ek7ALz9+U5M8wgdmtRNUhmCmAB4L2WRwFRf5Cd8Q==}
    engines: {node: '>=12.0.0'}
    peerDependencies:
      '@types/react': ^17.0.0 || ^18.0.0
      react: ^17.0.0 || ^18.0.0
      react-dom: ^17.0.0 || ^18.0.0
    peerDependenciesMeta:
      '@types/react':
        optional: true
    dependencies:
      '@babel/runtime': 7.23.5
      '@floating-ui/react-dom': 2.0.4(react-dom@18.2.0)(react@18.2.0)
      '@mui/types': 7.2.10(@types/react@18.2.0)
      '@mui/utils': 5.14.19(@types/react@18.2.0)(react@18.2.0)
      '@popperjs/core': 2.11.8
      '@types/react': 18.2.0
      clsx: 2.0.0
      prop-types: 15.8.1
      react: 18.2.0
      react-dom: 18.2.0(react@18.2.0)
    dev: false

  /@mui/core-downloads-tracker@5.14.19:
    resolution: {integrity: sha512-y4JseIen5pmZs1n9hHy95HKKioKco8f6N2lford2AmjJigVJOv0KsU0qryiCpyuEUZmi/xCduVilHsK9DSkPcA==}
    dev: false

  /@mui/icons-material@5.14.9(@mui/material@5.14.10)(@types/react@18.2.0)(react@18.2.0):
    resolution: {integrity: sha512-xTRQbDsogsJo7tY5Og8R9zbuG2q+KIPVIM6JQoKxtJlz9DPOw1u0T2fGrvwD+XAOVifQf6epNMcGCDLfJAz4Nw==}
    engines: {node: '>=12.0.0'}
    peerDependencies:
      '@mui/material': ^5.0.0
      '@types/react': ^17.0.0 || ^18.0.0
      react: ^17.0.0 || ^18.0.0
    peerDependenciesMeta:
      '@types/react':
        optional: true
    dependencies:
      '@babel/runtime': 7.23.5
      '@mui/material': 5.14.10(@emotion/react@11.11.1)(@emotion/styled@11.11.0)(@types/react@18.2.0)(react-dom@18.2.0)(react@18.2.0)
      '@types/react': 18.2.0
      react: 18.2.0
    dev: false

  /@mui/lab@5.0.0-alpha.122(@emotion/react@11.11.1)(@emotion/styled@11.11.0)(@mui/material@5.14.10)(@types/react@18.2.0)(react-dom@18.2.0)(react@18.2.0):
    resolution: {integrity: sha512-rJyu9llUWAluUQgDEmN0WrpcFxeTdJgu+XYriJtp/MchdvKl/qVTlx+vhnIhqas2bySj5N1VQnkI6qOvfXiYvQ==}
    engines: {node: '>=12.0.0'}
    peerDependencies:
      '@emotion/react': ^11.5.0
      '@emotion/styled': ^11.3.0
      '@mui/material': ^5.0.0
      '@types/react': ^17.0.0 || ^18.0.0
      react: ^17.0.0 || ^18.0.0
      react-dom: ^17.0.0 || ^18.0.0
    peerDependenciesMeta:
      '@emotion/react':
        optional: true
      '@emotion/styled':
        optional: true
      '@types/react':
        optional: true
    dependencies:
      '@babel/runtime': 7.23.5
      '@emotion/react': 11.11.1(@types/react@18.2.0)(react@18.2.0)
      '@emotion/styled': 11.11.0(@emotion/react@11.11.1)(@types/react@18.2.0)(react@18.2.0)
      '@mui/base': 5.0.0-alpha.120(@types/react@18.2.0)(react-dom@18.2.0)(react@18.2.0)
      '@mui/material': 5.14.10(@emotion/react@11.11.1)(@emotion/styled@11.11.0)(@types/react@18.2.0)(react-dom@18.2.0)(react@18.2.0)
      '@mui/system': 5.14.19(@emotion/react@11.11.1)(@emotion/styled@11.11.0)(@types/react@18.2.0)(react@18.2.0)
      '@mui/types': 7.2.10(@types/react@18.2.0)
      '@mui/utils': 5.14.19(@types/react@18.2.0)(react@18.2.0)
      '@types/react': 18.2.0
      clsx: 1.2.1
      prop-types: 15.8.1
      react: 18.2.0
      react-dom: 18.2.0(react@18.2.0)
      react-is: 18.2.0
    dev: false

  /@mui/material@5.14.10(@emotion/react@11.11.1)(@emotion/styled@11.11.0)(@types/react@18.2.0)(react-dom@18.2.0)(react@18.2.0):
    resolution: {integrity: sha512-ejFMppnO+lzBXpzju+N4SSz0Mhmi5sihXUGcr5FxpgB6bfUP0Lpe32O0Sw/3s8xlmLEvG1fqVT0rRyAVMlCA+A==}
    engines: {node: '>=12.0.0'}
    peerDependencies:
      '@emotion/react': ^11.5.0
      '@emotion/styled': ^11.3.0
      '@types/react': ^17.0.0 || ^18.0.0
      react: ^17.0.0 || ^18.0.0
      react-dom: ^17.0.0 || ^18.0.0
    peerDependenciesMeta:
      '@emotion/react':
        optional: true
      '@emotion/styled':
        optional: true
      '@types/react':
        optional: true
    dependencies:
      '@babel/runtime': 7.23.5
      '@emotion/react': 11.11.1(@types/react@18.2.0)(react@18.2.0)
      '@emotion/styled': 11.11.0(@emotion/react@11.11.1)(@types/react@18.2.0)(react@18.2.0)
      '@mui/base': 5.0.0-beta.16(@types/react@18.2.0)(react-dom@18.2.0)(react@18.2.0)
      '@mui/core-downloads-tracker': 5.14.19
      '@mui/system': 5.14.19(@emotion/react@11.11.1)(@emotion/styled@11.11.0)(@types/react@18.2.0)(react@18.2.0)
      '@mui/types': 7.2.10(@types/react@18.2.0)
      '@mui/utils': 5.14.19(@types/react@18.2.0)(react@18.2.0)
      '@types/react': 18.2.0
      '@types/react-transition-group': 4.4.9
      clsx: 2.0.0
      csstype: 3.1.2
      prop-types: 15.8.1
      react: 18.2.0
      react-dom: 18.2.0(react@18.2.0)
      react-is: 18.2.0
      react-transition-group: 4.4.5(react-dom@18.2.0)(react@18.2.0)
    dev: false

  /@mui/private-theming@5.14.19(@types/react@18.2.0)(react@18.2.0):
    resolution: {integrity: sha512-U9w39VpXLGVM8wZlUU/47YGTsBSk60ZQRRxQZtdqPfN1N7OVllQeN4cEKZKR8PjqqR3aYRcSciQ4dc6CttRoXQ==}
    engines: {node: '>=12.0.0'}
    peerDependencies:
      '@types/react': ^17.0.0 || ^18.0.0
      react: ^17.0.0 || ^18.0.0
    peerDependenciesMeta:
      '@types/react':
        optional: true
    dependencies:
      '@babel/runtime': 7.23.5
      '@mui/utils': 5.14.19(@types/react@18.2.0)(react@18.2.0)
      '@types/react': 18.2.0
      prop-types: 15.8.1
      react: 18.2.0
    dev: false

  /@mui/styled-engine@5.14.19(@emotion/react@11.11.1)(@emotion/styled@11.11.0)(react@18.2.0):
    resolution: {integrity: sha512-jtj/Pyn/bS8PM7NXdFNTHWZfE3p+vItO4/HoQbUeAv3u+cnWXcTBGHHY/xdIn446lYGFDczTh1YyX8G4Ts0Rtg==}
    engines: {node: '>=12.0.0'}
    peerDependencies:
      '@emotion/react': ^11.4.1
      '@emotion/styled': ^11.3.0
      react: ^17.0.0 || ^18.0.0
    peerDependenciesMeta:
      '@emotion/react':
        optional: true
      '@emotion/styled':
        optional: true
    dependencies:
      '@babel/runtime': 7.23.5
      '@emotion/cache': 11.11.0
      '@emotion/react': 11.11.1(@types/react@18.2.0)(react@18.2.0)
      '@emotion/styled': 11.11.0(@emotion/react@11.11.1)(@types/react@18.2.0)(react@18.2.0)
      csstype: 3.1.2
      prop-types: 15.8.1
      react: 18.2.0
    dev: false

  /@mui/system@5.14.19(@emotion/react@11.11.1)(@emotion/styled@11.11.0)(@types/react@18.2.0)(react@18.2.0):
    resolution: {integrity: sha512-4e3Q+2nx+vgEsd0h5ftxlZGB7XtkkPos/zWqCqnxUs1l/T70s0lF2YNrWHHdSQ7LgtBu0eQ0qweZG2pR7KwkAw==}
    engines: {node: '>=12.0.0'}
    peerDependencies:
      '@emotion/react': ^11.5.0
      '@emotion/styled': ^11.3.0
      '@types/react': ^17.0.0 || ^18.0.0
      react: ^17.0.0 || ^18.0.0
    peerDependenciesMeta:
      '@emotion/react':
        optional: true
      '@emotion/styled':
        optional: true
      '@types/react':
        optional: true
    dependencies:
      '@babel/runtime': 7.23.5
      '@emotion/react': 11.11.1(@types/react@18.2.0)(react@18.2.0)
      '@emotion/styled': 11.11.0(@emotion/react@11.11.1)(@types/react@18.2.0)(react@18.2.0)
      '@mui/private-theming': 5.14.19(@types/react@18.2.0)(react@18.2.0)
      '@mui/styled-engine': 5.14.19(@emotion/react@11.11.1)(@emotion/styled@11.11.0)(react@18.2.0)
      '@mui/types': 7.2.10(@types/react@18.2.0)
      '@mui/utils': 5.14.19(@types/react@18.2.0)(react@18.2.0)
      '@types/react': 18.2.0
      clsx: 2.0.0
      csstype: 3.1.2
      prop-types: 15.8.1
      react: 18.2.0
    dev: false

  /@mui/types@7.2.10(@types/react@18.2.0):
    resolution: {integrity: sha512-wX1vbDC+lzF7FlhT6A3ffRZgEoKWPF8VqRoTu4lZwouFX2t90KyCMsgepMw5DxLak1BSp/KP86CmtZttikb/gQ==}
    peerDependencies:
      '@types/react': ^17.0.0 || ^18.0.0
    peerDependenciesMeta:
      '@types/react':
        optional: true
    dependencies:
      '@types/react': 18.2.0
    dev: false

  /@mui/utils@5.14.19(@types/react@18.2.0)(react@18.2.0):
    resolution: {integrity: sha512-qAHvTXzk7basbyqPvhgWqN6JbmI2wLB/mf97GkSlz5c76MiKYV6Ffjvw9BjKZQ1YRb8rDX9kgdjRezOcoB91oQ==}
    engines: {node: '>=12.0.0'}
    peerDependencies:
      '@types/react': ^17.0.0 || ^18.0.0
      react: ^17.0.0 || ^18.0.0
    peerDependenciesMeta:
      '@types/react':
        optional: true
    dependencies:
      '@babel/runtime': 7.23.5
      '@types/prop-types': 15.7.11
      '@types/react': 18.2.0
      prop-types: 15.8.1
      react: 18.2.0
      react-is: 18.2.0
    dev: false

  /@popperjs/core@2.11.8:
    resolution: {integrity: sha512-P1st0aksCrn9sGZhp8GMYwBnQsbvAWsZAX44oXNNvLHGqAOcoVxmjZiohstwQ7SqKnbR47akdNi+uleWD8+g6A==}
    dev: false

  /@remix-run/router@1.8.0:
    resolution: {integrity: sha512-mrfKqIHnSZRyIzBcanNJmVQELTnX+qagEDlcKO90RgRBVOZGSGvZKeDihTRfWcqoDn5N/NkUcwWTccnpN18Tfg==}
    engines: {node: '>=14.0.0'}
    dev: false

  /@rollup/pluginutils@5.1.0:
    resolution: {integrity: sha512-XTIWOPPcpvyKI6L1NHo0lFlCyznUEyPmPY1mc3KpPVDYulHSTvyeLNVW00QTLIAFNhR3kYnJTQHeGqU4M3n09g==}
    engines: {node: '>=14.0.0'}
    peerDependencies:
      rollup: ^1.20.0||^2.0.0||^3.0.0||^4.0.0
    peerDependenciesMeta:
      rollup:
        optional: true
    dependencies:
      '@types/estree': 1.0.5
      estree-walker: 2.0.2
      picomatch: 2.3.1
    dev: true

  /@svgr/babel-plugin-add-jsx-attribute@8.0.0(@babel/core@7.23.7):
    resolution: {integrity: sha512-b9MIk7yhdS1pMCZM8VeNfUlSKVRhsHZNMl5O9SfaX0l0t5wjdgu4IDzGB8bpnGBBOjGST3rRFVsaaEtI4W6f7g==}
    engines: {node: '>=14'}
    peerDependencies:
      '@babel/core': ^7.0.0-0
    dependencies:
      '@babel/core': 7.23.7
    dev: true

  /@svgr/babel-plugin-remove-jsx-attribute@8.0.0(@babel/core@7.23.7):
    resolution: {integrity: sha512-BcCkm/STipKvbCl6b7QFrMh/vx00vIP63k2eM66MfHJzPr6O2U0jYEViXkHJWqXqQYjdeA9cuCl5KWmlwjDvbA==}
    engines: {node: '>=14'}
    peerDependencies:
      '@babel/core': ^7.0.0-0
    dependencies:
      '@babel/core': 7.23.7
    dev: true

  /@svgr/babel-plugin-remove-jsx-empty-expression@8.0.0(@babel/core@7.23.7):
    resolution: {integrity: sha512-5BcGCBfBxB5+XSDSWnhTThfI9jcO5f0Ai2V24gZpG+wXF14BzwxxdDb4g6trdOux0rhibGs385BeFMSmxtS3uA==}
    engines: {node: '>=14'}
    peerDependencies:
      '@babel/core': ^7.0.0-0
    dependencies:
      '@babel/core': 7.23.7
    dev: true

  /@svgr/babel-plugin-replace-jsx-attribute-value@8.0.0(@babel/core@7.23.7):
    resolution: {integrity: sha512-KVQ+PtIjb1BuYT3ht8M5KbzWBhdAjjUPdlMtpuw/VjT8coTrItWX6Qafl9+ji831JaJcu6PJNKCV0bp01lBNzQ==}
    engines: {node: '>=14'}
    peerDependencies:
      '@babel/core': ^7.0.0-0
    dependencies:
      '@babel/core': 7.23.7
    dev: true

  /@svgr/babel-plugin-svg-dynamic-title@8.0.0(@babel/core@7.23.7):
    resolution: {integrity: sha512-omNiKqwjNmOQJ2v6ge4SErBbkooV2aAWwaPFs2vUY7p7GhVkzRkJ00kILXQvRhA6miHnNpXv7MRnnSjdRjK8og==}
    engines: {node: '>=14'}
    peerDependencies:
      '@babel/core': ^7.0.0-0
    dependencies:
      '@babel/core': 7.23.7
    dev: true

  /@svgr/babel-plugin-svg-em-dimensions@8.0.0(@babel/core@7.23.7):
    resolution: {integrity: sha512-mURHYnu6Iw3UBTbhGwE/vsngtCIbHE43xCRK7kCw4t01xyGqb2Pd+WXekRRoFOBIY29ZoOhUCTEweDMdrjfi9g==}
    engines: {node: '>=14'}
    peerDependencies:
      '@babel/core': ^7.0.0-0
    dependencies:
      '@babel/core': 7.23.7
    dev: true

  /@svgr/babel-plugin-transform-react-native-svg@8.1.0(@babel/core@7.23.7):
    resolution: {integrity: sha512-Tx8T58CHo+7nwJ+EhUwx3LfdNSG9R2OKfaIXXs5soiy5HtgoAEkDay9LIimLOcG8dJQH1wPZp/cnAv6S9CrR1Q==}
    engines: {node: '>=14'}
    peerDependencies:
      '@babel/core': ^7.0.0-0
    dependencies:
      '@babel/core': 7.23.7
    dev: true

  /@svgr/babel-plugin-transform-svg-component@8.0.0(@babel/core@7.23.7):
    resolution: {integrity: sha512-DFx8xa3cZXTdb/k3kfPeaixecQLgKh5NVBMwD0AQxOzcZawK4oo1Jh9LbrcACUivsCA7TLG8eeWgrDXjTMhRmw==}
    engines: {node: '>=12'}
    peerDependencies:
      '@babel/core': ^7.0.0-0
    dependencies:
      '@babel/core': 7.23.7
    dev: true

  /@svgr/babel-preset@8.1.0(@babel/core@7.23.7):
    resolution: {integrity: sha512-7EYDbHE7MxHpv4sxvnVPngw5fuR6pw79SkcrILHJ/iMpuKySNCl5W1qcwPEpU+LgyRXOaAFgH0KhwD18wwg6ug==}
    engines: {node: '>=14'}
    peerDependencies:
      '@babel/core': ^7.0.0-0
    dependencies:
      '@babel/core': 7.23.7
      '@svgr/babel-plugin-add-jsx-attribute': 8.0.0(@babel/core@7.23.7)
      '@svgr/babel-plugin-remove-jsx-attribute': 8.0.0(@babel/core@7.23.7)
      '@svgr/babel-plugin-remove-jsx-empty-expression': 8.0.0(@babel/core@7.23.7)
      '@svgr/babel-plugin-replace-jsx-attribute-value': 8.0.0(@babel/core@7.23.7)
      '@svgr/babel-plugin-svg-dynamic-title': 8.0.0(@babel/core@7.23.7)
      '@svgr/babel-plugin-svg-em-dimensions': 8.0.0(@babel/core@7.23.7)
      '@svgr/babel-plugin-transform-react-native-svg': 8.1.0(@babel/core@7.23.7)
      '@svgr/babel-plugin-transform-svg-component': 8.0.0(@babel/core@7.23.7)
    dev: true

  /@svgr/core@8.1.0(typescript@5.2.2):
    resolution: {integrity: sha512-8QqtOQT5ACVlmsvKOJNEaWmRPmcojMOzCz4Hs2BGG/toAp/K38LcsMRyLp349glq5AzJbCEeimEoxaX6v/fLrA==}
    engines: {node: '>=14'}
    dependencies:
      '@babel/core': 7.23.7
      '@svgr/babel-preset': 8.1.0(@babel/core@7.23.7)
      camelcase: 6.3.0
      cosmiconfig: 8.3.6(typescript@5.2.2)
      snake-case: 3.0.4
    transitivePeerDependencies:
      - supports-color
      - typescript
    dev: true

  /@svgr/hast-util-to-babel-ast@8.0.0:
    resolution: {integrity: sha512-EbDKwO9GpfWP4jN9sGdYwPBU0kdomaPIL2Eu4YwmgP+sJeXT+L7bMwJUBnhzfH8Q2qMBqZ4fJwpCyYsAN3mt2Q==}
    engines: {node: '>=14'}
    dependencies:
      '@babel/types': 7.23.5
      entities: 4.5.0
    dev: true

  /@svgr/plugin-jsx@8.1.0(@svgr/core@8.1.0):
    resolution: {integrity: sha512-0xiIyBsLlr8quN+WyuxooNW9RJ0Dpr8uOnH/xrCVO8GLUcwHISwj1AG0k+LFzteTkAA0GbX0kj9q6Dk70PTiPA==}
    engines: {node: '>=14'}
    peerDependencies:
      '@svgr/core': '*'
    dependencies:
      '@babel/core': 7.23.7
      '@svgr/babel-preset': 8.1.0(@babel/core@7.23.7)
      '@svgr/core': 8.1.0(typescript@5.2.2)
      '@svgr/hast-util-to-babel-ast': 8.0.0
      svg-parser: 2.0.4
    transitivePeerDependencies:
      - supports-color
    dev: true

  /@swc/core-darwin-arm64@1.3.100:
    resolution: {integrity: sha512-XVWFsKe6ei+SsDbwmsuRkYck1SXRpO60Hioa4hoLwR8fxbA9eVp6enZtMxzVVMBi8ej5seZ4HZQeAWepbukiBw==}
    engines: {node: '>=10'}
    cpu: [arm64]
    os: [darwin]
    requiresBuild: true
    dev: true
    optional: true

  /@swc/core-darwin-x64@1.3.100:
    resolution: {integrity: sha512-KF/MXrnH1nakm1wbt4XV8FS7kvqD9TGmVxeJ0U4bbvxXMvzeYUurzg3AJUTXYmXDhH/VXOYJE5N5RkwZZPs5iA==}
    engines: {node: '>=10'}
    cpu: [x64]
    os: [darwin]
    requiresBuild: true
    dev: true
    optional: true

  /@swc/core-linux-arm64-gnu@1.3.100:
    resolution: {integrity: sha512-p8hikNnAEJrw5vHCtKiFT4hdlQxk1V7vqPmvUDgL/qe2menQDK/i12tbz7/3BEQ4UqUPnvwpmVn2d19RdEMNxw==}
    engines: {node: '>=10'}
    cpu: [arm64]
    os: [linux]
    requiresBuild: true
    dev: true
    optional: true

  /@swc/core-linux-arm64-musl@1.3.100:
    resolution: {integrity: sha512-BWx/0EeY89WC4q3AaIaBSGfQxkYxIlS3mX19dwy2FWJs/O+fMvF9oLk/CyJPOZzbp+1DjGeeoGFuDYpiNO91JA==}
    engines: {node: '>=10'}
    cpu: [arm64]
    os: [linux]
    requiresBuild: true
    dev: true
    optional: true

  /@swc/core-linux-x64-gnu@1.3.100:
    resolution: {integrity: sha512-XUdGu3dxAkjsahLYnm8WijPfKebo+jHgHphDxaW0ovI6sTdmEGFDew7QzKZRlbYL2jRkUuuKuDGvD6lO5frmhA==}
    engines: {node: '>=10'}
    cpu: [x64]
    os: [linux]
    requiresBuild: true
    dev: true
    optional: true

  /@swc/core-linux-x64-musl@1.3.100:
    resolution: {integrity: sha512-PhoXKf+f0OaNW/GCuXjJ0/KfK9EJX7z2gko+7nVnEA0p3aaPtbP6cq1Ubbl6CMoPL+Ci3gZ7nYumDqXNc3CtLQ==}
    engines: {node: '>=10'}
    cpu: [x64]
    os: [linux]
    requiresBuild: true
    dev: true
    optional: true

  /@swc/core-win32-arm64-msvc@1.3.100:
    resolution: {integrity: sha512-PwLADZN6F9cXn4Jw52FeP/MCLVHm8vwouZZSOoOScDtihjY495SSjdPnlosMaRSR4wJQssGwiD/4MbpgQPqbAw==}
    engines: {node: '>=10'}
    cpu: [arm64]
    os: [win32]
    requiresBuild: true
    dev: true
    optional: true

  /@swc/core-win32-ia32-msvc@1.3.100:
    resolution: {integrity: sha512-0f6nicKSLlDKlyPRl2JEmkpBV4aeDfRQg6n8mPqgL7bliZIcDahG0ej+HxgNjZfS3e0yjDxsNRa6sAqWU2Z60A==}
    engines: {node: '>=10'}
    cpu: [ia32]
    os: [win32]
    requiresBuild: true
    dev: true
    optional: true

  /@swc/core-win32-x64-msvc@1.3.100:
    resolution: {integrity: sha512-b7J0rPoMkRTa3XyUGt8PwCaIBuYWsL2DqbirrQKRESzgCvif5iNpqaM6kjIjI/5y5q1Ycv564CB51YDpiS8EtQ==}
    engines: {node: '>=10'}
    cpu: [x64]
    os: [win32]
    requiresBuild: true
    dev: true
    optional: true

  /@swc/core@1.3.100:
    resolution: {integrity: sha512-7dKgTyxJjlrMwFZYb1auj3Xq0D8ZBe+5oeIgfMlRU05doXZypYJe0LAk0yjj3WdbwYzpF+T1PLxwTWizI0pckw==}
    engines: {node: '>=10'}
    requiresBuild: true
    peerDependencies:
      '@swc/helpers': ^0.5.0
    peerDependenciesMeta:
      '@swc/helpers':
        optional: true
    dependencies:
      '@swc/counter': 0.1.2
      '@swc/types': 0.1.5
    optionalDependencies:
      '@swc/core-darwin-arm64': 1.3.100
      '@swc/core-darwin-x64': 1.3.100
      '@swc/core-linux-arm64-gnu': 1.3.100
      '@swc/core-linux-arm64-musl': 1.3.100
      '@swc/core-linux-x64-gnu': 1.3.100
      '@swc/core-linux-x64-musl': 1.3.100
      '@swc/core-win32-arm64-msvc': 1.3.100
      '@swc/core-win32-ia32-msvc': 1.3.100
      '@swc/core-win32-x64-msvc': 1.3.100
    dev: true

  /@swc/counter@0.1.2:
    resolution: {integrity: sha512-9F4ys4C74eSTEUNndnER3VJ15oru2NumfQxS8geE+f3eB5xvfxpWyqE5XlVnxb/R14uoXi6SLbBwwiDSkv+XEw==}
    dev: true

  /@swc/types@0.1.5:
    resolution: {integrity: sha512-myfUej5naTBWnqOCc/MdVOLVjXUXtIA+NpDrDBKJtLLg2shUjBu3cZmB/85RyitKc55+lUUyl7oRfLOvkr2hsw==}
    dev: true

  /@types/dom-speech-recognition@0.0.4:
    resolution: {integrity: sha512-zf2GwV/G6TdaLwpLDcGTIkHnXf8JEf/viMux+khqKQKDa8/8BAUtXXZS563GnvJ4Fg0PBLGAaFf2GekEVSZ6GQ==}
    dev: true

  /@types/estree@1.0.5:
    resolution: {integrity: sha512-/kYRxGDLWzHOB7q+wtSUQlFrtcdUccpfy+X+9iMBpHK8QLLhx2wIPYuS5DYtR9Wa/YlZAbIovy7qVdB1Aq6Lyw==}
    dev: true

  /@types/lodash@4.14.199:
    resolution: {integrity: sha512-Vrjz5N5Ia4SEzWWgIVwnHNEnb1UE1XMkvY5DGXrAeOGE9imk0hgTHh5GyDjLDJi9OTCn9oo9dXH1uToK1VRfrg==}
    dev: true

  /@types/node@20.5.7:
    resolution: {integrity: sha512-dP7f3LdZIysZnmvP3ANJYTSwg+wLLl8p7RqniVlV7j+oXSXAbt9h0WIBFmJy5inWZoX9wZN6eXx+YXd9Rh3RBA==}
    dev: true

  /@types/parse-json@4.0.2:
    resolution: {integrity: sha512-dISoDXWWQwUquiKsyZ4Ng+HX2KsPL7LyHKHQwgGFEA3IaKac4Obd+h2a/a6waisAoepJlBcx9paWqjA8/HVjCw==}
    dev: false

  /@types/prop-types@15.7.11:
    resolution: {integrity: sha512-ga8y9v9uyeiLdpKddhxYQkxNDrfvuPrlFb0N1qnZZByvcElJaXthF1UhvCh9TLWJBEHeNtdnbysW7Y6Uq8CVng==}

  /@types/react-speech-recognition@3.9.2:
    resolution: {integrity: sha512-LS13Z4A8nluGWyT1NQncWoyaWARJdEojxmcRvaFDT9nTHpRkMgPjaYBJIc/9GBRYYFy8TQGaiCmUdH2g4M9INg==}
    dependencies:
      '@types/dom-speech-recognition': 0.0.4
    dev: true

  /@types/react-transition-group@4.4.9:
    resolution: {integrity: sha512-ZVNmWumUIh5NhH8aMD9CR2hdW0fNuYInlocZHaZ+dgk/1K49j1w/HoAuK1ki+pgscQrOFRTlXeoURtuzEkV3dg==}
    dependencies:
      '@types/react': 18.2.0
    dev: false

  /@types/react@18.2.0:
    resolution: {integrity: sha512-0FLj93y5USLHdnhIhABk83rm8XEGA7kH3cr+YUlvxoUGp1xNt/DINUMvqPxLyOQMzLmZe8i4RTHbvb8MC7NmrA==}
    dependencies:
      '@types/prop-types': 15.7.11
      '@types/scheduler': 0.16.8
      csstype: 3.1.2

  /@types/scheduler@0.16.8:
    resolution: {integrity: sha512-WZLiwShhwLRmeV6zH+GkbOFT6Z6VklCItrDioxUnv+u4Ll+8vKeFySoFyK/0ctcRpOmwAicELfmys1sDc/Rw+A==}

  /@types/uuid@9.0.3:
    resolution: {integrity: sha512-taHQQH/3ZyI3zP8M/puluDEIEvtQHVYcC6y3N8ijFtAd28+Ey/G4sg1u2gB01S8MwybLOKAp9/yCMu/uR5l3Ug==}
    dev: true

  /@vitejs/plugin-react-swc@3.3.2(vite@4.4.9):
    resolution: {integrity: sha512-VJFWY5sfoZerQRvJrh518h3AcQt6f/yTuWn4/TRB+dqmYU0NX1qz7qM5Wfd+gOQqUzQW4gxKqKN3KpE/P3+zrA==}
    peerDependencies:
      vite: ^4
    dependencies:
      '@swc/core': 1.3.100
      vite: 4.4.9(@types/node@20.5.7)
    transitivePeerDependencies:
      - '@swc/helpers'
    dev: true

  /ansi-styles@3.2.1:
    resolution: {integrity: sha512-VT0ZI6kZRdTh8YyJw3SMbYm/u+NqfsAxEpWO0Pf9sq8/e94WxxOpPKx9FR1FlyCtOVDNOQ+8ntlqFxiRc+r5qA==}
    engines: {node: '>=4'}
    dependencies:
      color-convert: 1.9.3

  /argparse@2.0.1:
    resolution: {integrity: sha512-8+9WqebbFzpX9OR+Wa6O29asIogeRMzcGtAINdpMHHyAg10f05aSFVBbcEqGf/PXw1EjAZ+q2/bEBg3DvurK3Q==}
    dev: true

  /babel-plugin-macros@3.1.0:
    resolution: {integrity: sha512-Cg7TFGpIr01vOQNODXOOaGz2NpCU5gl8x1qJFbb6hbZxR7XrcE2vtbAsTAbJ7/xwJtUuJEw8K8Zr/AE0LHlesg==}
    engines: {node: '>=10', npm: '>=6'}
    dependencies:
      '@babel/runtime': 7.23.5
      cosmiconfig: 7.1.0
      resolve: 1.22.8
    dev: false

  /browserslist@4.22.2:
    resolution: {integrity: sha512-0UgcrvQmBDvZHFGdYUehrCNIazki7/lUP3kkoi/r3YB2amZbFM9J43ZRkJTXBUZK4gmx56+Sqk9+Vs9mwZx9+A==}
    engines: {node: ^6 || ^7 || ^8 || ^9 || ^10 || ^11 || ^12 || >=13.7}
    hasBin: true
    dependencies:
      caniuse-lite: 1.0.30001576
      electron-to-chromium: 1.4.630
      node-releases: 2.0.14
      update-browserslist-db: 1.0.13(browserslist@4.22.2)
    dev: true

  /callsites@3.1.0:
    resolution: {integrity: sha512-P8BjAsXvZS+VIDUI11hHCQEv74YT67YUi5JJFNWIqL235sBmjX4+qx9Muvls5ivyNENctx46xQLQ3aTuE7ssaQ==}
    engines: {node: '>=6'}

  /camelcase@6.3.0:
    resolution: {integrity: sha512-Gmy6FhYlCY7uOElZUSbxo2UCDH8owEk996gkbrpsgGtrJLM3J7jGxl9Ic7Qwwj4ivOE5AWZWRMecDdF7hqGjFA==}
    engines: {node: '>=10'}
    dev: true

  /caniuse-lite@1.0.30001576:
    resolution: {integrity: sha512-ff5BdakGe2P3SQsMsiqmt1Lc8221NR1VzHj5jXN5vBny9A6fpze94HiVV/n7XRosOlsShJcvMv5mdnpjOGCEgg==}
    dev: true

  /chalk@2.4.2:
    resolution: {integrity: sha512-Mti+f9lpJNcwF4tWV8/OrTTtF1gZi+f8FqlyAdouralcFWFQWF2+NgCHShjkCb+IFBLq9buZwE1xckQU4peSuQ==}
    engines: {node: '>=4'}
    dependencies:
      ansi-styles: 3.2.1
      escape-string-regexp: 1.0.5
      supports-color: 5.5.0

  /clsx@1.2.1:
    resolution: {integrity: sha512-EcR6r5a8bj6pu3ycsa/E/cKVGuTgZJZdsyUYHOksG/UHIiKfjxzRxYJpyVBwYaQeOvghal9fcc4PidlgzugAQg==}
    engines: {node: '>=6'}
    dev: false

  /clsx@2.0.0:
    resolution: {integrity: sha512-rQ1+kcj+ttHG0MKVGBUXwayCCF1oh39BF5COIpRzuCEv8Mwjv0XucrI2ExNTOn9IlLifGClWQcU9BrZORvtw6Q==}
    engines: {node: '>=6'}
    dev: false

  /color-convert@1.9.3:
    resolution: {integrity: sha512-QfAUtd+vFdAtFQcC8CCyYt1fYWxSqAiK2cSD6zDB8N3cpsEBAvRxp9zOGg6G/SHHJYAT88/az/IuDGALsNVbGg==}
    dependencies:
      color-name: 1.1.3

  /color-name@1.1.3:
    resolution: {integrity: sha512-72fSenhMw2HZMTVHeCA9KCmpEIbzWiQsjN+BHcBbS9vr1mtt+vJjPdksIBNUmKAW8TFUDPJK5SUU3QhE9NEXDw==}

  /convert-source-map@1.9.0:
    resolution: {integrity: sha512-ASFBup0Mz1uyiIjANan1jzLQami9z1PoYSZCiiYW2FczPbenXc45FZdBZLzOT+r6+iciuEModtmCti+hjaAk0A==}
    dev: false

  /convert-source-map@2.0.0:
    resolution: {integrity: sha512-Kvp459HrV2FEJ1CAsi1Ku+MY3kasH19TFykTz2xWmMeq6bk2NU3XXvfJ+Q61m0xktWwt+1HSYf3JZsTms3aRJg==}
    dev: true

  /cosmiconfig@7.1.0:
    resolution: {integrity: sha512-AdmX6xUzdNASswsFtmwSt7Vj8po9IuqXm0UXz7QKPuEUmPB4XyjGfaAr2PSuELMwkRMVH1EpIkX5bTZGRB3eCA==}
    engines: {node: '>=10'}
    dependencies:
      '@types/parse-json': 4.0.2
      import-fresh: 3.3.0
      parse-json: 5.2.0
      path-type: 4.0.0
      yaml: 1.10.2
    dev: false

  /cosmiconfig@8.3.6(typescript@5.2.2):
    resolution: {integrity: sha512-kcZ6+W5QzcJ3P1Mt+83OUv/oHFqZHIx8DuxG6eZ5RGMERoLqp4BuGjhHLYGK+Kf5XVkQvqBSmAy/nGWN3qDgEA==}
    engines: {node: '>=14'}
    peerDependencies:
      typescript: '>=4.9.5'
    peerDependenciesMeta:
      typescript:
        optional: true
    dependencies:
      import-fresh: 3.3.0
      js-yaml: 4.1.0
      parse-json: 5.2.0
      path-type: 4.0.0
      typescript: 5.2.2
    dev: true

  /csstype@3.1.2:
    resolution: {integrity: sha512-I7K1Uu0MBPzaFKg4nI5Q7Vs2t+3gWWW648spaF+Rg7pI9ds18Ugn+lvg4SHczUdKlHI5LWBXyqfS8+DufyBsgQ==}

  /debug@4.3.4:
    resolution: {integrity: sha512-PRWFHuSU3eDtQJPvnNY7Jcket1j0t5OuOsFzPPzsekD52Zl8qUfFIPEiswXqIvHWGVHOgX+7G/vCNNhehwxfkQ==}
    engines: {node: '>=6.0'}
    peerDependencies:
      supports-color: '*'
    peerDependenciesMeta:
      supports-color:
        optional: true
    dependencies:
      ms: 2.1.2
    dev: true

  /deepmerge@2.2.1:
    resolution: {integrity: sha512-R9hc1Xa/NOBi9WRVUWg19rl1UB7Tt4kuPd+thNJgFZoxXsTz7ncaPaeIm+40oSGuP33DfMb4sZt1QIGiJzC4EA==}
    engines: {node: '>=0.10.0'}
    dev: false

  /dom-helpers@5.2.1:
    resolution: {integrity: sha512-nRCa7CK3VTrM2NmGkIy4cbK7IZlgBE/PYMn55rrXefr5xXDP0LdtfPnblFDoVdcAfslJ7or6iqAUnx0CCGIWQA==}
    dependencies:
      '@babel/runtime': 7.23.5
      csstype: 3.1.2
    dev: false

  /dot-case@3.0.4:
    resolution: {integrity: sha512-Kv5nKlh6yRrdrGvxeJ2e5y2eRUpkUosIW4A2AS38zwSz27zu7ufDwQPi5Jhs3XAlGNetl3bmnGhQsMtkKJnj3w==}
    dependencies:
      no-case: 3.0.4
      tslib: 2.6.2
    dev: true

  /electron-to-chromium@1.4.630:
    resolution: {integrity: sha512-osHqhtjojpCsACVnuD11xO5g9xaCyw7Qqn/C2KParkMv42i8jrJJgx3g7mkHfpxwhy9MnOJr8+pKOdZ7qzgizg==}
    dev: true

  /entities@4.5.0:
    resolution: {integrity: sha512-V0hjH4dGPh9Ao5p0MoRY6BVqtwCjhz6vI5LT8AJ55H+4g9/4vbHx1I54fS0XuclLhDHArPQCiMjDxjaL8fPxhw==}
    engines: {node: '>=0.12'}
    dev: true

  /error-ex@1.3.2:
    resolution: {integrity: sha512-7dFHNmqeFSEt2ZBsCriorKnn3Z2pj+fd9kmI6QoWw4//DL+icEBfc0U7qJCisqrTsKTjw4fNFy2pW9OqStD84g==}
    dependencies:
      is-arrayish: 0.2.1

  /esbuild@0.18.20:
    resolution: {integrity: sha512-ceqxoedUrcayh7Y7ZX6NdbbDzGROiyVBgC4PriJThBKSVPWnnFHZAkfI1lJT8QFkOwH4qOS2SJkS4wvpGl8BpA==}
    engines: {node: '>=12'}
    hasBin: true
    requiresBuild: true
    optionalDependencies:
      '@esbuild/android-arm': 0.18.20
      '@esbuild/android-arm64': 0.18.20
      '@esbuild/android-x64': 0.18.20
      '@esbuild/darwin-arm64': 0.18.20
      '@esbuild/darwin-x64': 0.18.20
      '@esbuild/freebsd-arm64': 0.18.20
      '@esbuild/freebsd-x64': 0.18.20
      '@esbuild/linux-arm': 0.18.20
      '@esbuild/linux-arm64': 0.18.20
      '@esbuild/linux-ia32': 0.18.20
      '@esbuild/linux-loong64': 0.18.20
      '@esbuild/linux-mips64el': 0.18.20
      '@esbuild/linux-ppc64': 0.18.20
      '@esbuild/linux-riscv64': 0.18.20
      '@esbuild/linux-s390x': 0.18.20
      '@esbuild/linux-x64': 0.18.20
      '@esbuild/netbsd-x64': 0.18.20
      '@esbuild/openbsd-x64': 0.18.20
      '@esbuild/sunos-x64': 0.18.20
      '@esbuild/win32-arm64': 0.18.20
      '@esbuild/win32-ia32': 0.18.20
      '@esbuild/win32-x64': 0.18.20
    dev: true

  /escalade@3.1.1:
    resolution: {integrity: sha512-k0er2gUkLf8O0zKJiAhmkTnJlTvINGv7ygDNPbeIsX/TJjGJZHuh9B2UxbsaEkmlEo9MfhrSzmhIlhRlI2GXnw==}
    engines: {node: '>=6'}
    dev: true

  /escape-string-regexp@1.0.5:
    resolution: {integrity: sha512-vbRorB5FUQWvla16U8R/qgaFIya2qGzwDrNmCZuYKrbdSUMG6I1ZCGQRefkRVhuOkIGVne7BQ35DSfo1qvJqFg==}
    engines: {node: '>=0.8.0'}

  /escape-string-regexp@4.0.0:
    resolution: {integrity: sha512-TtpcNJ3XAzx3Gq8sWRzJaVajRs0uVxA2YAkdb1jm2YkPz4G6egUFAyA3n5vtEIZefPk5Wa4UXbKuS5fKkJWdgA==}
    engines: {node: '>=10'}
    dev: false

  /estree-walker@2.0.2:
    resolution: {integrity: sha512-Rfkk/Mp/DL7JVje3u18FxFujQlTNR2q6QfMSMB7AvCBx91NGj/ba3kCfza0f6dVDbw7YlRf/nDrn7pQrCCyQ/w==}
    dev: true

  /find-root@1.1.0:
    resolution: {integrity: sha512-NKfW6bec6GfKc0SGx1e07QZY9PE99u0Bft/0rzSD5k3sO/vwkVUpDUKVm5Gpp5Ue3YfShPFTX2070tDs5kB9Ng==}
    dev: false

  /formik@2.4.3(react@18.2.0):
    resolution: {integrity: sha512-2Dy79Szw3zlXmZiokUdKsn+n1ow4G8hRrC/n92cOWHNTWXCRpQXlyvz6HcjW7aSQZrldytvDOavYjhfmDnUq8Q==}
    peerDependencies:
      react: '>=16.8.0'
    dependencies:
      deepmerge: 2.2.1
      hoist-non-react-statics: 3.3.2
      lodash: 4.17.21
      lodash-es: 4.17.21
      react: 18.2.0
      react-fast-compare: 2.0.4
      tiny-warning: 1.0.3
      tslib: 2.6.2
    dev: false

  /fsevents@2.3.3:
    resolution: {integrity: sha512-5xoDfX+fL7faATnagmWPpbFtwh/R77WmMMqqHGS65C3vvB0YHrgF+B1YmZ3441tMj5n63k0212XNoJwzlhffQw==}
    engines: {node: ^8.16.0 || ^10.6.0 || >=11.0.0}
    os: [darwin]
    requiresBuild: true
    dev: true
    optional: true

  /function-bind@1.1.2:
    resolution: {integrity: sha512-7XHNxH7qX9xG5mIwxkhumTox/MIRNcOgDrxWsMt2pAr23WHp6MrRlN7FBSFpCpr+oVO0F744iUgR82nJMfG2SA==}
    dev: false

  /gensync@1.0.0-beta.2:
    resolution: {integrity: sha512-3hN7NaskYvMDLQY55gnW3NQ+mesEAepTqlg+VEbj7zzqEMBVNhzcGYYeqFo/TlYz6eQiFcp1HcsCZO+nGgS8zg==}
    engines: {node: '>=6.9.0'}
    dev: true

  /globals@11.12.0:
    resolution: {integrity: sha512-WOBp/EEGUiIsJSp7wcv/y6MO+lV9UoncWqxuFfm8eBwzWNgyfBd6Gz+IeKQ9jCmyhoH99g15M3T+QaVHFjizVA==}
    engines: {node: '>=4'}
    dev: true

  /globrex@0.1.2:
    resolution: {integrity: sha512-uHJgbwAMwNFf5mLst7IWLNg14x1CkeqglJb/K3doi4dw6q2IvAAmM/Y81kevy83wP+Sst+nutFTYOGg3d1lsxg==}
    dev: true

  /hamt_plus@1.0.2:
    resolution: {integrity: sha512-t2JXKaehnMb9paaYA7J0BX8QQAY8lwfQ9Gjf4pg/mk4krt+cmwmU652HOoWonf+7+EQV97ARPMhhVgU1ra2GhA==}
    dev: false

  /has-flag@3.0.0:
    resolution: {integrity: sha512-sKJf1+ceQBr4SMkvQnBDNDtf4TXpVhVGateu0t918bl30FnbE2m4vNLX+VWe/dpjlb+HugGYzW7uQXH98HPEYw==}
    engines: {node: '>=4'}

  /hasown@2.0.0:
    resolution: {integrity: sha512-vUptKVTpIJhcczKBbgnS+RtcuYMB8+oNzPK2/Hp3hanz8JmpATdmmgLgSaadVREkDm+e2giHwY3ZRkyjSIDDFA==}
    engines: {node: '>= 0.4'}
    dependencies:
      function-bind: 1.1.2
    dev: false

  /hoist-non-react-statics@3.3.2:
    resolution: {integrity: sha512-/gGivxi8JPKWNm/W0jSmzcMPpfpPLc3dY/6GxhX2hQ9iGj3aDfklV4ET7NjKpSinLpJ5vafa9iiGIEZg10SfBw==}
    dependencies:
      react-is: 16.13.1
    dev: false

  /html-parse-stringify@3.0.1:
    resolution: {integrity: sha512-KknJ50kTInJ7qIScF3jeaFRpMpE8/lfiTdzf/twXyPBLAGrLRTmkz3AdTnKeh40X8k9L2fdYwEp/42WGXIRGcg==}
    dependencies:
      void-elements: 3.1.0
    dev: false

  /i18next@23.7.16:
    resolution: {integrity: sha512-SrqFkMn9W6Wb43ZJ9qrO6U2U4S80RsFMA7VYFSqp7oc7RllQOYDCdRfsse6A7Cq/V8MnpxKvJCYgM8++27n4Fw==}
    dependencies:
      '@babel/runtime': 7.23.5
    dev: false

  /import-fresh@3.3.0:
    resolution: {integrity: sha512-veYYhQa+D1QBKznvhUHxb8faxlrwUnxseDAbAp457E0wLNio2bOSKnjYDhMj+YiAq61xrMGhQk9iXVk5FzgQMw==}
    engines: {node: '>=6'}
    dependencies:
      parent-module: 1.0.1
      resolve-from: 4.0.0

  /is-arrayish@0.2.1:
    resolution: {integrity: sha512-zz06S8t0ozoDXMG+ube26zeCTNXcKIPJZJi8hBrF4idCLms4CG9QtK7qBl1boi5ODzFpjswb5JPmHCbMpjaYzg==}

  /is-core-module@2.13.1:
    resolution: {integrity: sha512-hHrIjvZsftOsvKSn2TRYl63zvxsgE0K+0mYMoH6gD4omR5IWB2KynivBQczo3+wF1cCkjzvptnI9Q0sPU66ilw==}
    dependencies:
      hasown: 2.0.0
    dev: false

  /js-tokens@4.0.0:
    resolution: {integrity: sha512-RdJUflcE3cUzKiMqQgsCu06FPu9UdIJO0beYbPhHN4k6apgJtifcoCtT9bcxOpYBtpD2kCM6Sbzg4CausW/PKQ==}

  /js-yaml@4.1.0:
    resolution: {integrity: sha512-wpxZs9NoxZaJESJGIZTyDEaYpl0FKSA+FB9aJiyemKhMwkxQg63h4T1KJgUGHpTqPDNRcmmYLugrRjJlBtWvRA==}
    hasBin: true
    dependencies:
      argparse: 2.0.1
    dev: true

  /jsesc@2.5.2:
    resolution: {integrity: sha512-OYu7XEzjkCQ3C5Ps3QIZsQfNpqoJyZZA99wd9aWd05NCtC5pWOkShK2mkL6HXQR6/Cy2lbNdPlZBpuQHXE63gA==}
    engines: {node: '>=4'}
    hasBin: true
    dev: true

  /json-parse-even-better-errors@2.3.1:
    resolution: {integrity: sha512-xyFwyhro/JEof6Ghe2iz2NcXoj2sloNsWr/XsERDK/oiPCfaNhl5ONfp+jQdAZRQQ0IJWNzH9zIZF7li91kh2w==}

  /json5@2.2.3:
    resolution: {integrity: sha512-XmOWe7eyHYH14cLdVPoyg+GOH3rYX++KpzrylJwSW98t3Nk+U8XOl8FWKOgwtzdb8lXGf6zYwDUzeHMWfxasyg==}
    engines: {node: '>=6'}
    hasBin: true
    dev: true

  /lines-and-columns@1.2.4:
    resolution: {integrity: sha512-7ylylesZQ/PV29jhEDl3Ufjo6ZX7gCqJr5F7PKrqc93v7fzSymt1BpwEU8nAUXs8qzzvqhbjhK5QZg6Mt/HkBg==}

  /lodash-es@4.17.21:
    resolution: {integrity: sha512-mKnC+QJ9pWVzv+C4/U3rRsHapFfHvQFoFB92e52xeyGMcX6/OlIl78je1u8vePzYZSkkogMPJ2yjxxsb89cxyw==}
    dev: false

  /lodash@4.17.21:
    resolution: {integrity: sha512-v2kDEe57lecTulaDIuNTPy3Ry4gLGJ6Z1O3vE1krgXZNrsQ+LFTGHVxVjcXPs17LhbZVGedAJv8XZ1tvj5FvSg==}
    dev: false

  /loose-envify@1.4.0:
    resolution: {integrity: sha512-lyuxPGr/Wfhrlem2CL/UcnUc1zcqKAImBDzukY7Y5F/yQiNdko6+fRLevlw1HgMySw7f611UIY408EtxRSoK3Q==}
    hasBin: true
    dependencies:
      js-tokens: 4.0.0
    dev: false

  /lower-case@2.0.2:
    resolution: {integrity: sha512-7fm3l3NAF9WfN6W3JOmf5drwpVqX78JtoGJ3A6W0a6ZnldM41w2fV5D490psKFTpMds8TJse/eHLFFsNHHjHgg==}
    dependencies:
      tslib: 2.6.2
    dev: true

  /lru-cache@5.1.1:
    resolution: {integrity: sha512-KpNARQA3Iwv+jTA0utUVVbrh+Jlrr1Fv0e56GGzAFOXN7dk/FviaDW8LHmK52DlcH4WP2n6gI8vN1aesBFgo9w==}
    dependencies:
      yallist: 3.1.1
    dev: true

  /ms@2.1.2:
    resolution: {integrity: sha512-sGkPx+VjMtmA6MX27oA4FBFELFCZZ4S4XqeGOXCv68tT+jb3vk/RyaKWP0PTKyWtmLSM0b+adUTEvbs1PEaH2w==}
    dev: true

  /nanoid@3.3.7:
    resolution: {integrity: sha512-eSRppjcPIatRIMC1U6UngP8XFcz8MQWGQdt1MTBQ7NaAmvXDfvNxbvWV3x2y6CdEUciCSsDHDQZbhYaB8QEo2g==}
    engines: {node: ^10 || ^12 || ^13.7 || ^14 || >=15.0.1}
    hasBin: true
    dev: true

  /no-case@3.0.4:
    resolution: {integrity: sha512-fgAN3jGAh+RoxUGZHTSOLJIqUc2wmoBwGR4tbpNAKmmovFoWq0OdRkb0VkldReO2a2iBT/OEulG9XSUc10r3zg==}
    dependencies:
      lower-case: 2.0.2
      tslib: 2.6.2
    dev: true

  /node-releases@2.0.14:
    resolution: {integrity: sha512-y10wOWt8yZpqXmOgRo77WaHEmhYQYGNA6y421PKsKYWEK8aW+cqAphborZDhqfyKrbZEN92CN1X2KbafY2s7Yw==}
    dev: true

  /object-assign@4.1.1:
    resolution: {integrity: sha512-rJgTQnkUnH1sFw8yT6VSU3zD3sWmu6sZhIseY8VX+GRu3P6F7Fu+JNDoXfklElbLJSnc3FUQHVe4cU5hj+BcUg==}
    engines: {node: '>=0.10.0'}
    dev: false

  /parent-module@1.0.1:
    resolution: {integrity: sha512-GQ2EWRpQV8/o+Aw8YqtfZZPfNRWZYkbidE9k5rpl/hC3vtHHBfGm2Ifi6qWV+coDGkrUKZAxE3Lot5kcsRlh+g==}
    engines: {node: '>=6'}
    dependencies:
      callsites: 3.1.0

  /parse-json@5.2.0:
    resolution: {integrity: sha512-ayCKvm/phCGxOkYRSCM82iDwct8/EonSEgCSxWxD7ve6jHggsFl4fZVQBPRNgQoKiuV/odhFrGzQXZwbifC8Rg==}
    engines: {node: '>=8'}
    dependencies:
      '@babel/code-frame': 7.23.5
      error-ex: 1.3.2
      json-parse-even-better-errors: 2.3.1
      lines-and-columns: 1.2.4

  /path-parse@1.0.7:
    resolution: {integrity: sha512-LDJzPVEEEPR+y48z93A0Ed0yXb8pAByGWo/k5YYdYgpY2/2EsOsksJrq7lOHxryrVOn1ejG6oAp8ahvOIQD8sw==}
    dev: false

  /path-type@4.0.0:
    resolution: {integrity: sha512-gDKb8aZMDeD/tZWs9P6+q0J9Mwkdl6xMV8TjnGP3qJVJ06bdMgkbBlLU8IdfOsIsFz2BW1rNVT3XuNEl8zPAvw==}
    engines: {node: '>=8'}

  /picocolors@1.0.0:
    resolution: {integrity: sha512-1fygroTLlHu66zi26VoTDv8yRgm0Fccecssto+MhsZ0D/DGW2sm8E8AjW7NU5VVTRt5GxbeZ5qBuJr+HyLYkjQ==}
    dev: true

  /picomatch@2.3.1:
    resolution: {integrity: sha512-JU3teHTNjmE2VCGFzuY8EXzCDVwEqB2a8fsIvwaStHhAWJEeVd1o1QD80CU6+ZdEXXSLbSsuLwJjkCBWqRQUVA==}
    engines: {node: '>=8.6'}
    dev: true

  /postcss@8.4.31:
    resolution: {integrity: sha512-PS08Iboia9mts/2ygV3eLpY5ghnUcfLV/EXTOW1E2qYxJKGGBUtNjN76FYHnMs36RmARn41bC0AZmn+rR0OVpQ==}
    engines: {node: ^10 || ^12 || >=14}
    dependencies:
      nanoid: 3.3.7
      picocolors: 1.0.0
      source-map-js: 1.0.2
    dev: true

  /prop-types@15.8.1:
    resolution: {integrity: sha512-oj87CgZICdulUohogVAR7AjlC0327U4el4L6eAvOqCeudMDVU0NThNaV+b9Df4dXgSP1gXMTnPdhfe/2qDH5cg==}
    dependencies:
      loose-envify: 1.4.0
      object-assign: 4.1.1
      react-is: 16.13.1
    dev: false

  /property-expr@2.0.6:
    resolution: {integrity: sha512-SVtmxhRE/CGkn3eZY1T6pC8Nln6Fr/lu1mKSgRud0eC73whjGfoAogbn78LkD8aFL0zz3bAFerKSnOl7NlErBA==}
    dev: false

  /react-dom@18.2.0(react@18.2.0):
    resolution: {integrity: sha512-6IMTriUmvsjHUjNtEDudZfuDQUoWXVxKHhlEGSk81n4YFS+r/Kl99wXiwlVXtPBtJenozv2P+hxDsw9eA7Xo6g==}
    peerDependencies:
      react: ^18.2.0
    dependencies:
      loose-envify: 1.4.0
      react: 18.2.0
      scheduler: 0.23.0
    dev: false

  /react-fast-compare@2.0.4:
    resolution: {integrity: sha512-suNP+J1VU1MWFKcyt7RtjiSWUjvidmQSlqu+eHslq+342xCbGTYmC0mEhPCOHxlW0CywylOC1u2DFAT+bv4dBw==}
    dev: false

  /react-hotkeys-hook@4.4.1(react-dom@18.2.0)(react@18.2.0):
    resolution: {integrity: sha512-sClBMBioFEgFGYLTWWRKvhxcCx1DRznd+wkFHwQZspnRBkHTgruKIHptlK/U/2DPX8BhHoRGzpMVWUXMmdZlmw==}
    peerDependencies:
      react: '>=16.8.1'
      react-dom: '>=16.8.1'
    dependencies:
      react: 18.2.0
      react-dom: 18.2.0(react@18.2.0)
    dev: false

  /react-i18next@14.0.0(i18next@23.7.16)(react-dom@18.2.0)(react@18.2.0):
    resolution: {integrity: sha512-OCrS8rHNAmnr8ggGRDxjakzihrMW7HCbsplduTm3EuuQ6fyvWGT41ksZpqbduYoqJurBmEsEVZ1pILSUWkHZng==}
    peerDependencies:
      i18next: '>= 23.2.3'
      react: '>= 16.8.0'
      react-dom: '*'
      react-native: '*'
    peerDependenciesMeta:
      react-dom:
        optional: true
      react-native:
        optional: true
    dependencies:
      '@babel/runtime': 7.23.5
      html-parse-stringify: 3.0.1
      i18next: 23.7.16
      react: 18.2.0
      react-dom: 18.2.0(react@18.2.0)
    dev: false

  /react-is@16.13.1:
    resolution: {integrity: sha512-24e6ynE2H+OKt4kqsOvNd8kBpV65zoxbA4BVsEOB3ARVWQki/DHzaUoC5KuON/BiccDaCCTZBuOcfZs70kR8bQ==}
    dev: false

  /react-is@18.2.0:
    resolution: {integrity: sha512-xWGDIW6x921xtzPkhiULtthJHoJvBbF3q26fzloPCK0hsvxtPVelvftw3zjbHWSkR2km9Z+4uxbDDK/6Zw9B8w==}
    dev: false

  /react-router-dom@6.15.0(react-dom@18.2.0)(react@18.2.0):
    resolution: {integrity: sha512-aR42t0fs7brintwBGAv2+mGlCtgtFQeOzK0BM1/OiqEzRejOZtpMZepvgkscpMUnKb8YO84G7s3LsHnnDNonbQ==}
    engines: {node: '>=14.0.0'}
    peerDependencies:
      react: '>=16.8'
      react-dom: '>=16.8'
    dependencies:
      '@remix-run/router': 1.8.0
      react: 18.2.0
      react-dom: 18.2.0(react@18.2.0)
      react-router: 6.15.0(react@18.2.0)
    dev: false

  /react-router@6.15.0(react@18.2.0):
    resolution: {integrity: sha512-NIytlzvzLwJkCQj2HLefmeakxxWHWAP+02EGqWEZy+DgfHHKQMUoBBjUQLOtFInBMhWtb3hiUy6MfFgwLjXhqg==}
    engines: {node: '>=14.0.0'}
    peerDependencies:
      react: '>=16.8'
    dependencies:
      '@remix-run/router': 1.8.0
      react: 18.2.0
    dev: false

  /react-speech-recognition@3.10.0(react@18.2.0):
    resolution: {integrity: sha512-EVSr4Ik8l9urwdPiK2r0+ADrLyDDrjB0qBRdUWO+w2MfwEBrj6NuRmy1GD3x7BU/V6/hab0pl8Lupen0zwlJyw==}
    peerDependencies:
      react: '>=16.8.0'
    dependencies:
      react: 18.2.0
    dev: false

  /react-transition-group@4.4.5(react-dom@18.2.0)(react@18.2.0):
    resolution: {integrity: sha512-pZcd1MCJoiKiBR2NRxeCRg13uCXbydPnmB4EOeRrY7480qNWO8IIgQG6zlDkm6uRMsURXPuKq0GWtiM59a5Q6g==}
    peerDependencies:
      react: '>=16.6.0'
      react-dom: '>=16.6.0'
    dependencies:
      '@babel/runtime': 7.23.5
      dom-helpers: 5.2.1
      loose-envify: 1.4.0
      prop-types: 15.8.1
      react: 18.2.0
      react-dom: 18.2.0(react@18.2.0)
    dev: false

  /react@18.2.0:
    resolution: {integrity: sha512-/3IjMdb2L9QbBdWiW5e3P2/npwMBaU9mHCSCUzNln0ZCYbcfTsGbTJrU/kGemdH2IWmB2ioZ+zkxtmq6g09fGQ==}
    engines: {node: '>=0.10.0'}
    dependencies:
      loose-envify: 1.4.0
    dev: false

  /recoil@0.7.7(react-dom@18.2.0)(react@18.2.0):
    resolution: {integrity: sha512-8Og5KPQW9LwC577Vc7Ug2P0vQshkv1y3zG3tSSkWMqkWSwHmE+by06L8JtnGocjW6gcCvfwB3YtrJG6/tWivNQ==}
    peerDependencies:
      react: '>=16.13.1'
      react-dom: '*'
      react-native: '*'
    peerDependenciesMeta:
      react-dom:
        optional: true
      react-native:
        optional: true
    dependencies:
      hamt_plus: 1.0.2
      react: 18.2.0
      react-dom: 18.2.0(react@18.2.0)
    dev: false

  /regenerator-runtime@0.14.0:
    resolution: {integrity: sha512-srw17NI0TUWHuGa5CFGGmhfNIeja30WMBfbslPNhf6JrqQlLN5gcrvig1oqPxiVaXb0oW0XRKtH6Nngs5lKCIA==}
    dev: false

  /resolve-from@4.0.0:
    resolution: {integrity: sha512-pb/MYmXstAkysRFx8piNI1tGFNQIFA3vkE3Gq4EuA1dF6gHp/+vgZqsCGJapvy8N3Q+4o7FwvquPJcnZ7RYy4g==}
    engines: {node: '>=4'}

  /resolve@1.22.8:
    resolution: {integrity: sha512-oKWePCxqpd6FlLvGV1VU0x7bkPmmCNolxzjMf4NczoDnQcIWrAF+cPtZn5i6n+RfD2d9i0tzpKnG6Yk168yIyw==}
    hasBin: true
    dependencies:
      is-core-module: 2.13.1
      path-parse: 1.0.7
      supports-preserve-symlinks-flag: 1.0.0
    dev: false

  /rollup@3.29.4:
    resolution: {integrity: sha512-oWzmBZwvYrU0iJHtDmhsm662rC15FRXmcjCk1xD771dFDx5jJ02ufAQQTn0etB2emNk4J9EZg/yWKpsn9BWGRw==}
    engines: {node: '>=14.18.0', npm: '>=8.0.0'}
    hasBin: true
    optionalDependencies:
      fsevents: 2.3.3
    dev: true

  /scheduler@0.23.0:
    resolution: {integrity: sha512-CtuThmgHNg7zIZWAXi3AsyIzA3n4xx7aNyjwC2VJldO2LMVDhFK+63xGqq6CsJH4rTAt6/M+N4GhZiDYPx9eUw==}
    dependencies:
      loose-envify: 1.4.0
    dev: false

  /semver@6.3.1:
    resolution: {integrity: sha512-BR7VvDCVHO+q2xBEWskxS6DJE1qRnb7DxzUrogb71CWoSficBxYsiAGd+Kl0mmq/MprG9yArRkyrQxTO6XjMzA==}
    hasBin: true
    dev: true

  /snake-case@3.0.4:
    resolution: {integrity: sha512-LAOh4z89bGQvl9pFfNF8V146i7o7/CqFPbqzYgP+yYzDIDeS9HaNFtXABamRW+AQzEVODcvE79ljJ+8a9YSdMg==}
    dependencies:
      dot-case: 3.0.4
      tslib: 2.6.2
    dev: true

  /sonner@1.2.3(react-dom@18.2.0)(react@18.2.0):
    resolution: {integrity: sha512-LMr155izOFA8hudzuUVQT0H93VqmcF9ODP475YjjC/4INESYWN1/ioC5SYRG20jmDmwuQDR8ugP7y6ELghT6JQ==}
    peerDependencies:
      react: ^18.0.0
      react-dom: ^18.0.0
    dependencies:
      react: 18.2.0
      react-dom: 18.2.0(react@18.2.0)
    dev: false

  /source-map-js@1.0.2:
    resolution: {integrity: sha512-R0XvVJ9WusLiqTCEiGCmICCMplcCkIwwR11mOSD9CR5u+IXYdiseeEuXCVAjS54zqwkLcPNnmU4OeJ6tUrWhDw==}
    engines: {node: '>=0.10.0'}
    dev: true

  /source-map@0.5.7:
    resolution: {integrity: sha512-LbrmJOMUSdEVxIKvdcJzQC+nQhe8FUZQTXQy6+I75skNgn3OoQ0DZA8YnFa7gp8tqtL3KPf1kmo0R5DoApeSGQ==}
    engines: {node: '>=0.10.0'}
    dev: false

  /stylis@4.2.0:
    resolution: {integrity: sha512-Orov6g6BB1sDfYgzWfTHDOxamtX1bE/zo104Dh9e6fqJ3PooipYyfJ0pUmrZO2wAvO8YbEyeFrkV91XTsGMSrw==}
    dev: false

  /supports-color@5.5.0:
    resolution: {integrity: sha512-QjVjwdXIt408MIiAqCX4oUKsgU2EqAGzs2Ppkm4aQYbjm+ZEWEcW4SfFNTr4uMNZma0ey4f5lgLrkB0aX0QMow==}
    engines: {node: '>=4'}
    dependencies:
      has-flag: 3.0.0

  /supports-preserve-symlinks-flag@1.0.0:
    resolution: {integrity: sha512-ot0WnXS9fgdkgIcePe6RHNk1WA8+muPa6cSjeR3V8K27q9BB1rTE3R1p7Hv0z1ZyAc8s6Vvv8DIyWf681MAt0w==}
    engines: {node: '>= 0.4'}
    dev: false

  /svg-parser@2.0.4:
    resolution: {integrity: sha512-e4hG1hRwoOdRb37cIMSgzNsxyzKfayW6VOflrwvR+/bzrkyxY/31WkbgnQpgtrNp1SdpJvpUAGTa/ZoiPNDuRQ==}
    dev: true

  /tiny-case@1.0.3:
    resolution: {integrity: sha512-Eet/eeMhkO6TX8mnUteS9zgPbUMQa4I6Kkp5ORiBD5476/m+PIRiumP5tmh5ioJpH7k51Kehawy2UDfsnxxY8Q==}
    dev: false

  /tiny-warning@1.0.3:
    resolution: {integrity: sha512-lBN9zLN/oAf68o3zNXYrdCt1kP8WsiGW8Oo2ka41b2IM5JL/S1CTyX1rW0mb/zSuJun0ZUrDxx4sqvYS2FWzPA==}
    dev: false

  /to-fast-properties@2.0.0:
    resolution: {integrity: sha512-/OaKK0xYrs3DmxRYqL/yDc+FxFUVYhDlXMhRmv3z915w2HF1tnN1omB354j8VUGO/hbRzyD6Y3sA7v7GS/ceog==}
    engines: {node: '>=4'}

  /toposort@2.0.2:
    resolution: {integrity: sha512-0a5EOkAUp8D4moMi2W8ZF8jcga7BgZd91O/yabJCFY8az+XSzeGyTKs0Aoo897iV1Nj6guFq8orWDS96z91oGg==}
    dev: false

  /tsconfck@2.1.2(typescript@5.2.2):
    resolution: {integrity: sha512-ghqN1b0puy3MhhviwO2kGF8SeMDNhEbnKxjK7h6+fvY9JAxqvXi8y5NAHSQv687OVboS2uZIByzGd45/YxrRHg==}
    engines: {node: ^14.13.1 || ^16 || >=18}
    hasBin: true
    peerDependencies:
      typescript: ^4.3.5 || ^5.0.0
    peerDependenciesMeta:
      typescript:
        optional: true
    dependencies:
      typescript: 5.2.2
    dev: true

  /tslib@2.6.2:
    resolution: {integrity: sha512-AEYxH93jGFPn/a2iVAwW87VuUIkR1FVUKB77NwMF7nBTDkDrrT/Hpt/IrCJ0QXhW27jTBDcf5ZY7w6RiqTMw2Q==}

  /type-fest@2.19.0:
    resolution: {integrity: sha512-RAH822pAdBgcNMAfWnCBU3CFZcfZ/i1eZjwFU/dsLKumyuuP3niueg2UAukXYF0E2AAoc82ZSSf9J0WQBinzHA==}
    engines: {node: '>=12.20'}
    dev: false

  /typescript@5.2.2:
    resolution: {integrity: sha512-mI4WrpHsbCIcwT9cF4FZvr80QUeKvsUsUvKDoR+X/7XHQH98xYD8YHZg7ANtz2GtZt/CBq2QJ0thkGJMHfqc1w==}
    engines: {node: '>=14.17'}
    hasBin: true
    dev: true

  /update-browserslist-db@1.0.13(browserslist@4.22.2):
    resolution: {integrity: sha512-xebP81SNcPuNpPP3uzeW1NYXxI3rxyJzF3pD6sH4jE7o/IX+WtSpwnVU+qIsDPyk0d3hmFQ7mjqc6AtV604hbg==}
    hasBin: true
    peerDependencies:
      browserslist: '>= 4.21.0'
    dependencies:
      browserslist: 4.22.2
      escalade: 3.1.1
      picocolors: 1.0.0
    dev: true

  /usehooks-ts@2.9.1(react-dom@18.2.0)(react@18.2.0):
    resolution: {integrity: sha512-2FAuSIGHlY+apM9FVlj8/oNhd+1y+Uwv5QNkMQz1oSfdHk4PXo1qoCw9I5M7j0vpH8CSWFJwXbVPeYDjLCx9PA==}
    engines: {node: '>=16.15.0', npm: '>=8'}
    peerDependencies:
      react: ^16.8.0  || ^17.0.0 || ^18.0.0
      react-dom: ^16.8.0  || ^17.0.0 || ^18.0.0
    dependencies:
      react: 18.2.0
      react-dom: 18.2.0(react@18.2.0)
    dev: false

  /uuid@9.0.0:
    resolution: {integrity: sha512-MXcSTerfPa4uqyzStbRoTgt5XIe3x5+42+q1sDuy3R5MDk66URdLMOZe5aPX/SQd+kuYAh0FdP/pO28IkQyTeg==}
    hasBin: true
    dev: false

  /vite-plugin-svgr@4.2.0(typescript@5.2.2)(vite@4.4.9):
    resolution: {integrity: sha512-SC7+FfVtNQk7So0XMjrrtLAbEC8qjFPifyD7+fs/E6aaNdVde6umlVVh0QuwDLdOMu7vp5RiGFsB70nj5yo0XA==}
    peerDependencies:
      vite: ^2.6.0 || 3 || 4 || 5
    dependencies:
      '@rollup/pluginutils': 5.1.0
      '@svgr/core': 8.1.0(typescript@5.2.2)
      '@svgr/plugin-jsx': 8.1.0(@svgr/core@8.1.0)
      vite: 4.4.9(@types/node@20.5.7)
    transitivePeerDependencies:
      - rollup
      - supports-color
      - typescript
    dev: true

  /vite-tsconfig-paths@4.2.0(typescript@5.2.2)(vite@4.4.9):
    resolution: {integrity: sha512-jGpus0eUy5qbbMVGiTxCL1iB9ZGN6Bd37VGLJU39kTDD6ZfULTTb1bcc5IeTWqWJKiWV5YihCaibeASPiGi8kw==}
    peerDependencies:
      vite: '*'
    peerDependenciesMeta:
      vite:
        optional: true
    dependencies:
      debug: 4.3.4
      globrex: 0.1.2
      tsconfck: 2.1.2(typescript@5.2.2)
      vite: 4.4.9(@types/node@20.5.7)
    transitivePeerDependencies:
      - supports-color
      - typescript
    dev: true

  /vite@4.4.9(@types/node@20.5.7):
    resolution: {integrity: sha512-2mbUn2LlUmNASWwSCNSJ/EG2HuSRTnVNaydp6vMCm5VIqJsjMfbIWtbH2kDuwUVW5mMUKKZvGPX/rqeqVvv1XA==}
    engines: {node: ^14.18.0 || >=16.0.0}
    hasBin: true
    peerDependencies:
      '@types/node': '>= 14'
      less: '*'
      lightningcss: ^1.21.0
      sass: '*'
      stylus: '*'
      sugarss: '*'
      terser: ^5.4.0
    peerDependenciesMeta:
      '@types/node':
        optional: true
      less:
        optional: true
      lightningcss:
        optional: true
      sass:
        optional: true
      stylus:
        optional: true
      sugarss:
        optional: true
      terser:
        optional: true
    dependencies:
      '@types/node': 20.5.7
      esbuild: 0.18.20
      postcss: 8.4.31
      rollup: 3.29.4
    optionalDependencies:
      fsevents: 2.3.3
    dev: true

<<<<<<< HEAD
  /yallist@3.1.1:
    resolution: {integrity: sha512-a4UGQaWPH59mOXUYnAG2ewncQS4i4F43Tv3JoAM+s2VDAmS9NsK8GpDMLrCHPksFT7h3K6TOoUNn2pb7RoXx4g==}
    dev: true
=======
  /void-elements@3.1.0:
    resolution: {integrity: sha512-Dhxzh5HZuiHQhbvTW9AMetFfBHDMYpo23Uo9btPXgdYP+3T5S+p+jgNy7spra+veYhBP2dCSgxR/i2Y02h5/6w==}
    engines: {node: '>=0.10.0'}
    dev: false
>>>>>>> 20581452

  /yaml@1.10.2:
    resolution: {integrity: sha512-r3vXyErRCYJ7wg28yvBY5VSoAF8ZvlcW9/BwUzEtUsjvX/DKs24dIkuwjtuprwJJHsbyUbLApepYTR1BN4uHrg==}
    engines: {node: '>= 6'}
    dev: false

  /yup@1.2.0:
    resolution: {integrity: sha512-PPqYKSAXjpRCgLgLKVGPA33v5c/WgEx3wi6NFjIiegz90zSwyMpvTFp/uGcVnnbx6to28pgnzp/q8ih3QRjLMQ==}
    dependencies:
      property-expr: 2.0.6
      tiny-case: 1.0.3
      toposort: 2.0.2
      type-fest: 2.19.0
    dev: false<|MERGE_RESOLUTION|>--- conflicted
+++ resolved
@@ -2014,16 +2014,14 @@
       fsevents: 2.3.3
     dev: true
 
-<<<<<<< HEAD
-  /yallist@3.1.1:
-    resolution: {integrity: sha512-a4UGQaWPH59mOXUYnAG2ewncQS4i4F43Tv3JoAM+s2VDAmS9NsK8GpDMLrCHPksFT7h3K6TOoUNn2pb7RoXx4g==}
-    dev: true
-=======
   /void-elements@3.1.0:
     resolution: {integrity: sha512-Dhxzh5HZuiHQhbvTW9AMetFfBHDMYpo23Uo9btPXgdYP+3T5S+p+jgNy7spra+veYhBP2dCSgxR/i2Y02h5/6w==}
     engines: {node: '>=0.10.0'}
     dev: false
->>>>>>> 20581452
+
+  /yallist@3.1.1:
+    resolution: {integrity: sha512-a4UGQaWPH59mOXUYnAG2ewncQS4i4F43Tv3JoAM+s2VDAmS9NsK8GpDMLrCHPksFT7h3K6TOoUNn2pb7RoXx4g==}
+    dev: true
 
   /yaml@1.10.2:
     resolution: {integrity: sha512-r3vXyErRCYJ7wg28yvBY5VSoAF8ZvlcW9/BwUzEtUsjvX/DKs24dIkuwjtuprwJJHsbyUbLApepYTR1BN4uHrg==}
