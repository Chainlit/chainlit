--- conflicted
+++ resolved
@@ -98,16 +98,6 @@
     // Headless + CI mode
     const options = ["run", file, "-h", "-c"];
 
-<<<<<<< HEAD
-    const child = spawn("chainlit", options, {
-      cwd: dir,
-    });
-
-    child.stderr?.on("data", (data) => {
-      if (data.toString().includes("Your app is available at")) {
-        resolve(child);
-      }
-=======
     if (localDb) {
       options.push("--db");
       options.push("local");
@@ -126,7 +116,6 @@
 
     server.stderr.on("data", (data) => {
       console.error(`stderr: ${data}`);
->>>>>>> a65c2b0c
     });
 
     server.on("error", (error) => {
