--- conflicted
+++ resolved
@@ -6,71 +6,6 @@
   });
 
   it("should correctly execute and display actions", () => {
-<<<<<<< HEAD
-    cy.get(".message").should("have.length", 1);
-    cy.get(".message:first-of-type button").should("have.length", 5);
-    cy.get(".message:first-of-type button")
-      .eq(0)
-      .should("have.class", "action-test-action")
-      .should("contain", "test action");
-    cy.get(".message:first-of-type button")
-      .eq(1)
-      .should("have.class", "action-removable-action")
-      .should("contain", "removable action");
-    cy.get(".message:first-of-type button")
-      .eq(2)
-      .should("have.class", "action-label-action")
-      .should("contain", "Test Label");
-    cy.get(".message:first-of-type button")
-      .eq(3)
-      .should("have.class", "action-multiple-actions")
-      .should("contain", "multiple action one");
-    cy.get(".message:first-of-type button")
-      .eq(4)
-      .should("have.class", "action-multiple-actions")
-      .should("contain", "multiple action two");
-
-    // Click on "test action"
-    cy.get(".message:first-of-type .action-test-action").click();
-
-    cy.get(".message").should("have.length", 2);
-    cy.get(".message").eq(1).should("contain", "Executed test action!");
-    cy.get(".message:first-of-type .action-test-action").should("exist");
-
-    // Click on "removable action"
-    cy.get(".message:first-of-type .action-removable-action").click();
-
-    cy.get(".message").should("have.length", 3);
-    cy.get(".message").eq(2).should("contain", "Executed removable action!");
-
-    cy.get(".message:first-of-type .action-removable-action").should(
-      "not.exist"
-    );
-
-    // Click on "multiple action one", should remove the correct action button
-    cy.contains("button", "multiple action one")
-      .invoke("attr", "data-action-id")
-      .then((actionId: string) => {
-        cy.contains("button", "multiple action one").click();
-        cy.get(".message").should("have.length", 4);
-        cy.get(".message")
-          .eq(3)
-          .should("contain", `Action(id=${actionId}) has been removed!`);
-        cy.contains("button", "multiple action one").should("not.exist");
-      });
-
-    // Click on "multiple action two", should remove the correct action button
-    cy.contains("button", "multiple action two")
-      .invoke("attr", "data-action-id")
-      .then((actionId: string) => {
-        cy.contains("button", "multiple action two").click();
-        cy.get(".message").should("have.length", 5);
-        cy.get(".message")
-          .eq(4)
-          .should("contain", `Action(id=${actionId}) has been removed!`);
-        cy.contains("button", "multiple action two").should("not.exist");
-      });
-=======
     // Click on "test action"
     cy.get("[id='test-action']").should("be.visible");
     cy.get("[id='test-action']").click();
@@ -106,6 +41,5 @@
       .should("contain", "Action(id=multiple-action-two) has been removed!");
     cy.get("[id='multiple-action-two']").should("not.exist");
     cy.get("[id='actions-button']").should("not.exist");
->>>>>>> d7e3c6f9
   });
 });