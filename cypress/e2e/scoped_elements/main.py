--- conflicted
+++ resolved
@@ -5,7 +5,7 @@
 async def start():
     elements = [
         cl.LocalImage(path="./cat.jpeg", name="image1", display="inline"),
-<<<<<<< HEAD
+        cl.Pdf(path="./dummy.pdf", name="pdf1", display="inline"),
         cl.Text(content="Here is a side text document", name="text1", display="side"),
         cl.Text(content="Here is a page text document", name="text2", display="page"),
     ]
@@ -17,19 +17,5 @@
     # Image should be inlined even if not referenced
     await cl.Message(
         content="Here a nice image of a cat! As well as text1 and text2!",
-=======
-        cl.Text(text="Here is a side text document", name="text1", display="side"),
-        cl.Text(text="Here is a page text document", name="text2", display="page"),
-        cl.Pdf(path="./dummy.pdf", name="pdf1", display="inline"),
-    ]
-
-    # Element should not be inlined or referenced
-    cl.Message(
-        content="Here is image1, a nice image of a cat! As well as text1, text2 and pdf1!",
-    ).send()
-    # Image should be inlined even if not referenced
-    cl.Message(
-        content="Here a nice image of a cat! As well as text1, text2 and a pdf!",
->>>>>>> 5d89f3de
         elements=elements,
     ).send()