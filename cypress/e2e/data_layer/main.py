import os.path
import pickle
from typing import Dict, List, Optional

import chainlit.data as cl_data
from chainlit.socket import persist_user_session
from chainlit.step import StepDict
from literalai.helper import utc_now

import chainlit as cl

now = utc_now()

thread_history = [
    {
        "id": "test1",
        "name": "thread 1",
        "createdAt": now,
        "userId": "test",
        "userIdentifier": "admin",
        "steps": [
            {
                "id": "test1",
                "name": "test",
                "createdAt": now,
                "type": "user_message",
                "output": "Message 1",
            },
            {
                "id": "test2",
                "name": "test",
                "createdAt": now,
                "type": "assistant_message",
                "output": "Message 2",
            },
        ],
    },
    {
        "id": "test2",
        "createdAt": now,
        "userId": "test",
        "userIdentifier": "admin",
        "name": "thread 2",
        "steps": [
            {
                "id": "test3",
                "createdAt": now,
                "name": "test",
                "type": "user_message",
                "output": "Message 3",
            },
            {
                "id": "test4",
                "createdAt": now,
                "name": "test",
                "type": "assistant_message",
                "output": "Message 4",
            },
        ],
    },
]  # type: List[cl_data.ThreadDict]
deleted_thread_ids = []  # type: List[str]

THREAD_HISTORY_PICKLE_PATH = os.getenv("THREAD_HISTORY_PICKLE_PATH")
if THREAD_HISTORY_PICKLE_PATH and os.path.exists(THREAD_HISTORY_PICKLE_PATH):
    with open(THREAD_HISTORY_PICKLE_PATH, "rb") as f:
        thread_history = pickle.load(f)


async def save_thread_history():
    if THREAD_HISTORY_PICKLE_PATH:
        # Force saving of thread history for reload when server restarts
        await persist_user_session(
            cl.context.session.thread_id, cl.context.session.to_persistable()
        )

        with open(THREAD_HISTORY_PICKLE_PATH, "wb") as out_file:
            pickle.dump(thread_history, out_file)


class TestDataLayer(cl_data.BaseDataLayer):
    async def get_user(self, identifier: str):
        return cl.PersistedUser(id="test", createdAt=now, identifier=identifier)

    async def create_user(self, user: cl.User):
        return cl.PersistedUser(id="test", createdAt=now, identifier=user.identifier)

    async def update_thread(
        self,
        thread_id: str,
        name: Optional[str] = None,
        user_id: Optional[str] = None,
        metadata: Optional[Dict] = None,
        tags: Optional[List[str]] = None,
    ):
        thread = next((t for t in thread_history if t["id"] == thread_id), None)
        if thread:
            if name:
                thread["name"] = name
            if metadata:
                thread["metadata"] = metadata
            if tags:
                thread["tags"] = tags
        else:
            thread_history.append(
                {
                    "id": thread_id,
                    "name": name,
                    "metadata": metadata,
                    "tags": tags,
                    "createdAt": utc_now(),
                    "userId": user_id,
                    "userIdentifier": "admin",
                    "steps": [],
                }
            )

    @cl_data.queue_until_user_message()
    async def create_step(self, step_dict: StepDict):
        cl.user_session.set(
            "create_step_counter", cl.user_session.get("create_step_counter") + 1
        )

        thread = next(
            (t for t in thread_history if t["id"] == step_dict.get("threadId")), None
        )
        if thread:
            thread["steps"].append(step_dict)

    async def get_thread_author(self, thread_id: str):
        return "admin"

    async def list_threads(
        self, pagination: cl_data.Pagination, filters: cl_data.ThreadFilter
    ) -> cl_data.PaginatedResponse[cl_data.ThreadDict]:
        return cl_data.PaginatedResponse(
            data=[t for t in thread_history if t["id"] not in deleted_thread_ids],
            pageInfo=cl_data.PageInfo(
                hasNextPage=False, startCursor=None, endCursor=None
            ),
        )

    async def get_thread(self, thread_id: str):
        thread = next((t for t in thread_history if t["id"] == thread_id), None)
        if not thread:
            return None
        thread["steps"] = sorted(thread["steps"], key=lambda x: x["createdAt"])
        return thread

    async def delete_thread(self, thread_id: str):
        deleted_thread_ids.append(thread_id)


cl_data._data_layer = TestDataLayer()


async def send_count():
<<<<<<< HEAD
    create_step_counter = cl.user_session.get("create_step_counter")
    await cl.Message(
        f"Create step counter: {create_step_counter}", disable_feedback=True
    ).send()
=======
    await cl.Message(f"Create step counter: {create_step_counter}").send()
>>>>>>> e3a42ba3


@cl.on_chat_start
async def main():
<<<<<<< HEAD
    # Add step counter to session so that it is saved in thread metadata
    cl.user_session.set("create_step_counter", 0)
    await cl.Message("Hello, send me a message!", disable_feedback=True).send()
=======
    await cl.Message("Hello, send me a message!").send()
>>>>>>> e3a42ba3
    await send_count()


@cl.on_message
async def handle_message():
    # Wait for queue to be flushed
    await cl.sleep(2)
    await send_count()
    async with cl.Step(type="tool", name="thinking") as step:
        step.output = "Thinking..."
    await cl.Message("Ok!").send()
    await send_count()

    await save_thread_history()


@cl.password_auth_callback
def auth_callback(username: str, password: str) -> Optional[cl.User]:
    if (username, password) == ("admin", "admin"):
        return cl.User(identifier="admin")
    else:
        return None


@cl.on_chat_resume
async def on_chat_resume(thread: cl_data.ThreadDict):
    await cl.Message(f"Welcome back to {thread['name']}").send()
    if "metadata" in thread:
        await cl.Message(thread["metadata"], author="metadata", language="json").send()
    if "tags" in thread:
        await cl.Message(thread["tags"], author="tags", language="json").send()<|MERGE_RESOLUTION|>--- conflicted
+++ resolved
@@ -155,25 +155,17 @@
 
 
 async def send_count():
-<<<<<<< HEAD
     create_step_counter = cl.user_session.get("create_step_counter")
     await cl.Message(
         f"Create step counter: {create_step_counter}", disable_feedback=True
     ).send()
-=======
-    await cl.Message(f"Create step counter: {create_step_counter}").send()
->>>>>>> e3a42ba3
 
 
 @cl.on_chat_start
 async def main():
-<<<<<<< HEAD
     # Add step counter to session so that it is saved in thread metadata
     cl.user_session.set("create_step_counter", 0)
     await cl.Message("Hello, send me a message!", disable_feedback=True).send()
-=======
-    await cl.Message("Hello, send me a message!").send()
->>>>>>> e3a42ba3
     await send_count()
 
 
