# Changelog

All notable changes to Chainlit will be documented in this file.

The format is based on [Keep a Changelog](https://keepachangelog.com/en/1.0.0/).

## [Unreleased]

### Changed
<<<<<<< HEAD

- **[BREAKING]** Drop Python 3.8 support. Minimum Python version is 3.9 now.

Nothing unreleased!
=======
>>>>>>> 08489776

- changing the default host from 0.0.0.0 to 127.0.0.1  
  
## [1.1.403rc0] - 2024-08-13

### Fixed

- Langchain Callback handler IndexError
- Attempt to fix websocket issues

## [1.1.402] - 2024-08-07

### Added

- The `User` class now has a `display_name` field. It will not be persisted by the data layer.
- The logout button will now reload the page (needed for custom auth providers)

## [1.1.401] - 2024-08-02

### Changed

- Directly log step input args by name instead of wrapping them in "args" for readability.

### Fixed

- Langchain Callback handler ValueError('not enough values to unpack (expected 2, got 0)')

## [1.1.400] - 2024-07-29

### Changed

- hide_cot becomes cot and has three possible values: hidden, tool_call, full
- User feedback are now scoring an entire run instead of a specific message
- Slack/Teams/Discord DM threads are now split by day
- Slack DM now also use threads
- Avatars are always displayed at the root level of the conversation

### Removed

- disable_feedback has been removed
- root_message has been removed

## [1.1.306] - 2024-07-03

### Added

- Messages are now editable. You can disable this feature with `config.features.edit_message = false`
- `cl.chat_context` to help keeping track of the messages of the current thread
- You can now enable debug_mode when mounting Chainlit as a sub app by setting the `CHAINLIT_DEBUG` to `true`.

### Fixed

- Message are now collapsible if too long
- Only first level tool calls are displayed
- OAuth redirection when mounting Chainlit on a FastAPI app should now work
- The Langchain callback handler should better capture chain runs
- The Llama Index callback handler should now work with other decorators

## [1.1.305] - 2024-06-26

### Added

- Mistral AI instrumentation

## [1.1.304] - 2024-06-21

### Fixed

- OAuth final redirection should account for root path if provided

## [1.1.303] - 2024-06-20

### Fixed

- OAuth URL redirection should be correctly formed when using CHAINLIT_URL + submounted chainlit app

## [1.1.302] - 2024-06-16

### Added

- Width and height option for the copilot bubble

### Fixed

- Chat profile icon in copilot should load
- Theme should work with Copilot

### Removed

- Running toast when an action is running

## [1.1.301] - 2024-06-14

### Fixed

- Azure AD oauth get_user_info not implemented error

## [1.1.300] - 2024-06-13

### Added

- `@cl.set_starters` and `cl.Starter` to suggest conversation starters to the user
- Teams integration
- Expand copilot button
- Debug mode when starting with `-d`. Only available if the data layer supports it. This replaces the Prompt Playground.
- `default` theme config in `config.toml`
- If only one OAuth provider is set, automatically redirect the user to it
- Input streaming for tool calls

### Changed

- **[BREAKING]** Custom endpoints have been reworked. You should now mount your Chainlit app as a FastAPI subapp.
- **[BREAKING]** Avatars have been reworked. `cl.Avatar` has been removed, instead place your avatars by name in `/public/avatars/*`
- **[BREAKING]** The `running`, `took_one` and `took_other` translations have been replaced by `used`.
- **[BREAKING]** `root` attribute of `cl.Step` has been removed. Use `cl.Message` to send root level messages.
- Chain of Thought has been reworked. Only steps of type `tool` will be displayed if `hide_cot` is false
- The `show_readme_as_default` config has been removed
- No longer collapse root level messages
- The blue alert "Continuing chat" has been removed.

### Fix

- The Chat Profile description should now disappear when not hovered.
- Error handling of steps has been improved
- No longer stream the first token twice
- Copilot should now work as expected even if the user is closing/reopening it
- Copilot CSS should no longer leak/be impacted by the host website CSS
- Fix various `cl.Context` errors
- Reworked message padding and spacing
- Chat profile should now support non-ASCII characters (like chinese)

## [1.1.202] - 2024-05-22

### Added

- Support for video players like youtube or vimeo

### Fixed

- Fix audio capture on windows browsers

## [1.1.201] - 2024-05-21

### Fixed

- Intermediary steps button placement

## [1.1.200] - 2024-05-21

### Changed

- User message UI has been updated
- Loading indicator has been improved and visually updated
- Icons have been updated
- Dark theme is now the default

### Fixed

- Scroll issues on mobile browsers
- Github button now showing

## [1.1.101] - 2024-05-14

### Added

- The discord bot now shows "typing" while responding

### Fixed

- Discord and Slack bots should no longer fail to respond if the data layer fails

## [1.1.0] - 2024-05-13

### Added

- You can know serve your Chainlit app as a Slack bot
- You can know serve your Chainlit app as a Discord bot
- `cl.on_audio_chunk` decorator to process incoming the user incoming audio stream
- `cl.on_audio_end` decorator to react to the end of the user audio stream
- The `cl.Audio` element now has an `auto_play` property
- `layout` theme config, wide or default
- `http_referer` is now available in `cl.user_session`

### Changed

- The UI has been revamped, especially the navigation
- The arrow up button has been removed from the input bar, however pressing the arrow up key still opens the last inputs menu
- The user session will no longer be persisted as metadata if > 1mb
- **[breaking]** the `send()` method on `cl.Message` now returns the message instead of the message id
- **[breaking]** The `multi_modal` feature has been renamed `spontaneous_file_upload` in the config
- Element display property now defaults to `inline` instead of `side`
- The SQL Alchemy data layer logging has been improved

### Fixed

- Fixed a bug disconnecting the user when loading the chat history
- Elements based on an URL should now have a mime type
- Stopping a task should now work better (using asyncio task.cancel)

## [1.0.506] - 2024-04-30

### Added

- add support for multiline option in TextInput chat settings field - @kevinwmerritt

### Changed

- disable gzip middleware to prevent a compression issue on safari

### Fixed

- pasting from microsoft products generates text instead of an image
- do not prevent thread history revalidation - @kevinwmerritt
- display the label instead of the value for menu item - @kevinwmerritt

### Added

## [1.0.505] - 2024-04-23

### Added

- The user's browser language configuration is available in `cl.user_session.get("languages")`
- Allow html in text elements - @jdb78
- Allow for setting a ChatProfile default - @kevinwmerritt

### Changed

- The thread history refreshes right after a new thread is created.
- The thread auto-tagging feature is now opt-in using `auto_tag_thread` in the config.toml file

### Fixed

- Fixed incorrect step ancestor in the OpenAI instrumentation
- Enabled having a `storage_provider` set to `None` in SQLAlchemyDataLayer - @mohamedalani
- Correctly serialize `generation` in SQLAlchemyDataLayer - @mohamedalani

## [1.0.504] - 2024-04-16

### Changed

- Chainlit apps should function correctly even if the data layer is down

## [1.0.503] - 2024-04-15

### Added

- Enable persisting threads using a Custom Data Layer (through SQLAlchemy) - @hayescode

### Changed

- React-client: Expose `sessionId` in `useChatSession`
- Add chat profile as thread tag metadata

### Fixed

- Add quotes around the chainlit create-secret CLI output to avoid any issues with special characters

## [1.0.502] - 2024-04-08

### Added

- Actions now trigger conversation persistence

## [1.0.501] - 2024-04-08

### Added

- Messages and steps now accept tags and metadata (useful for the data layer)

### Changed

- The LLama Index callback handler should now show retrieved chunks in the intermadiary steps
- Renamed the Literal environment variable to `LITERAL_API_URL` (it used to be `LITERAL_SERVER`)

### Fixed

- Starting a new conversation should close the element side bar
- Resolved security issues by upgrading starlette dependency

## [1.0.500] - 2024-04-02

### Added

- Added a new command `chainlit lint-translations` to check that translations file are OK
- Added new sections to the translations, like signin page
- chainlit.md now supports translations based on the browser's language. Like chainlit_pt-BR.md
- A health check endpoint is now available through a HEAD http call at root
- You can now specify a custom frontend build path

### Fixed

- Translated will no longer flash at app load
- Llama Index callback handler has been updated
- File watcher should now properly refresh the app when the code changes
- Markdown titles should now have the correct line height

### Changed

- `multi_modal` is now under feature in the config.toml and has more granularity
- Feedback no longer has a -1 value. Instead a delete_feedback method has been added to the data layer
- ThreadDict no longer has the full User object. Instead it has user_id and user_identifier fields

## [1.0.400] - 2024-03-06

### Added

- OpenAI integration

### Fixed

- Langchain final answer streaming should work again
- Elements with public URLs should be correctly persisted by the data layer

### Changed

- Enforce UTC DateTimes

## [1.0.300] - 2024-02-19

### Added

- Custom js script injection
- First token and token throughput per second metrics

### Changed

- The `ChatGeneration` and `CompletionGeneration` has been reworked to better match the OpenAI semantics

## [1.0.200] - 2024-01-22

### Added

- Chainlit Copilot
- Translations
- Custom font

### Fixed

- Tasklist flickering

## [1.0.101] - 2024-01-12

### Fixed

- Llama index callback handler should now correctly nest the intermediary steps
- Toggling hide_cot parameter in the UI should correctly hide the `took n steps` buttons
- `running` loading button should only be displayed once when `hide_cot` is true and a message is being streamed

## [1.0.100] - 2024-01-10

### Added

- `on_logout` hook allowing to clear cookies when a user logs out

### Changed

- Chainlit apps won't crash anymore if the data layer is not reachable

### Fixed

- File upload now works when switching chat profiles
- Avatar with an image no longer have a background color
- If `hide_cot` is set to `true`, the UI will never get the intermediary steps (but they will still be persisted)
- Fixed a bug preventing to open past chats

## [1.0.0] - 2024-01-08

### Added

- Scroll down button
- If `hide_cot` is set to `true`, a `running` loader is displayed by default under the last message when a task is running.

### Changed

- Avatars are now always displayed
- Chat history sidebar has been revamped
- Stop task button has been moved to the input bar

### Fixed

- If `hide_cot` is set to `true`, the UI will never get the intermediary steps (but they will still be persisted)

## [1.0.0rc3] - 2023-12-21

### Fixed

- Elements are now working when authenticated
- First interaction is correctly set when resuming a chat

### Changed

- The copy button is hidden if `disable_feedback` is `true`

## [1.0.0rc2] - 2023-12-18

### Added

- Copy button under messages
- OAuth samesite cookie policy is now configurable through the `CHAINLIT_COOKIE_SAMESITE` env var

### Changed

- Relax Python version requirements
- If `hide_cot` is configured to `true`, steps will never be sent to the UI, but still persisted.
- Message buttons are now positioned below

## [1.0.0rc0] - 2023-12-12

### Added

- cl.Step

### Changed

- File upload uses HTTP instead of WS and no longer has size limitation
- `cl.AppUser` becomes `cl.User`
- `Prompt` has been split in `ChatGeneration` and `CompletionGeneration`
- `Action` now display a toaster in the UI while running

## [0.7.700] - 2023-11-28

### Added

- Support for custom HTML in message content is now an opt in feature in the config
- Uvicorn `ws_per_message_deflate` config param is now configurable like `UVICORN_WS_PER_MESSAGE_DEFLATE=false`

### Changed

- Latex support is no longer enabled by default and is now a feature in the config

### Fixed

- Fixed LCEL memory message order in the prompt playground
- Fixed a key error when using the file watcher (-w)
- Fixed several user experience issues with `on_chat_resume`
- `on_chat_end` is now always called when a chat ends
- Switching chat profiles correctly clears previous AskMessages

## [0.7.604] - 2023-11-15

### Fixed

- `on_chat_resume` now works properly with non json serializable objects
- `LangchainCallbackHandler` no longer send tokens to the wrong user under high concurrency
- Langchain cache should work when `cache` is to `true` in `config.toml`

## [0.7.603] - 2023-11-15

### Fixed

- Markdown links special characters are no longer encoded
- Collapsed messages no longer make the chat scroll
- Stringified Python objects are now displayed in a Python code block

## [0.7.602] - 2023-11-14

### Added

- Latex support (only supporting $$ notation)
- Go back button on element page

### Fixed

- Code blocks should no longer flicker or display `[object object]`.
- Now properly displaying empty messages with inlined elements
- Fixed `Too many values to unpack error` in langchain callback
- Langchain final streamed answer is now annotable with human feedback
- AzureOpenAI should now work properly in the Prompt Playground

### Changed

- Code blocks display has been enhanced
- Replaced aiohttp with httpx
- Prompt Playground has been updated to work with the new openai release (v1). Including tools
- Auth0 oauth provider has a new configurable env variable `OAUTH_AUTH0_ORIGINAL_DOMAIN`

## [0.7.500] - 2023-11-07

### Added

- `cl.on_chat_resume` decorator to enable users to continue a conversation.
- Support for OpenAI functions in the Prompt Playground
- Ability to add/remove messages in the Prompt Playground
- Plotly element to display interactive charts

### Fixed

- Langchain intermediate steps display are now much more readable
- Chat history loading latency has been enhanced
- UTF-8 characters are now correctly displayed in json code blocks
- Select widget `items` attribute is now working properly
- Chat profiles widget is no longer scrolling horizontally

## [0.7.400] - 2023-10-27

### Added

- Support for Langchain Expression Language. https://docs.chainlit.io/integrations/langchain
- UI rendering optimization to guarantee high framerate
- Chainlit Cloud latency optimization
- Speech recognition to type messages. https://docs.chainlit.io/backend/config/features
- Descope OAuth provider

### Changed

- `LangchainCallbackHandler` is now displaying inputs and outputs of intermediate steps.

### Fixed

- AskUserMessage now work properly with data persistence
- You can now use a custom okta authorization server for authentication

## [0.7.3] - 2023-10-17

### Added

- `ChatProfile` allows to configure different agents that the user can freely chose
- Multi modal support at the input bar level. Enabled by `features.multi_modal` in the config
- `cl.AskUserAction` allows to block code execution until the user clicked an action.
- Displaying readme when chat is empty is now configurable through `ui.show_readme_as_default` in the config

### Changed

- `cl.on_message` is no longer taking a string as parameter but rather a `cl.Message`

### Fixed

- Chat history is now correctly displayed on mobile
- Azure AD OAuth authentication should now correctly display the user profile picture

### Removed

- `@cl.on_file_upload` is replaced by true multi modal support at the input bar level

## [0.7.2] - 2023-10-10

### Added

- Logo is displayed in the UI header (works with custom logo)
- Azure AD single tenant is now supported
- `collapsed` attribute on the `Action` class
- Latency improvements when data persistence is enabled

### Changed

- Chat history has been entirely reworked
- Chat messages redesign
- `config.ui.base_url` becomes `CHAINLIT_URL` env variable

### Fixed

- File watcher (-w) is now working with nested module imports
- Unsupported character during OAuth authentication

## [0.7.1] - 2023-09-29

### Added

- Pydantic v2 support
- Okta auth provider
- Auth0 auth provider
- Prompt playground support for mix of template/formatted prompts
- `@cl.on_chat_end` decorator
- Textual comments to user feedback

### Fixed

- Langchain errors are now correctly indented
- Langchain nested chains prompts are now correctly displayed
- Langchain error TypeError: 'NoneType' object is not a mapping.
- Actions are now displayed on mobile
- Custom logo is now working as intended

## [0.7.0] - 2023-09-13

### Changed

- Authentication is now unopinionated:
  1. `@cl.password_auth_callback` for login/password auth
  2. `@cl.oauth_callback` for oAuth auth
  3. `@cl.header_auth_callback` for header auth
- Data persistence is now enabled through `CHAINLIT_API_KEY` env variable

### Removed

- `@cl.auth_client_factory` (see new authentication)
- `@cl.db_client_factory` (see new data persistence)

### Added

- `disable_human_feedback` parameter on `cl.Message`
- Configurable logo
- Configurable favicon
- Custom CSS injection
- GCP Vertex AI LLM provider
- Long message collpasing feature flag
- Enable Prompt Playground feature flag

### Fixed

- History page filters now work properly
- History page does not show empty conversations anymore
- Langchain callback handler Message errors

## [0.6.4] - 2023-08-30

### Added

- `@cl.on_file_upload` to enable spontaneous file uploads
- `LangchainGenericProvider` to add any Langchain LLM in the Prompt Playground
- `cl.Message` content now support dict (previously only supported string)
- Long messages are now collapsed by default

### Fixed

- Deadlock in the Llama Index callback handler
- Langchain MessagesPlaceholder and FunctionMessage are now correctly supported

## [0.6.3] - 2023-08-22

### Added

- Complete rework of the Prompt playground. Now supports custom LLMs, templates, variables and more
- Enhanced Langchain final answer streaming
- `remove_actions` method on the `Message` class
- Button to clear message history

### Fixed

- Chainlit CLI performance issue
- Llama Index v0.8+ callback handler. Now supports messages prompts
- Tasklist display, persistence and `.remove()`
- Custom headers growing infinitely large
- Action callback can now handle multiple actions
- Langflow integration load_flow_from_json
- Video and audio elements on Safari

## [0.6.2] - 2023-08-06

### Added

- Make the chat experience configurable with Chat Settings
- Authenticate users based on custom headers with the Custom Auth client

### Fixed

- Author rename now works with all kinds of messages
- Create message error with chainlit cloud (chenjuneking)

## [0.6.1] - 2023-07-24

### Added

- Security improvements
- Haystack callback handler
- Theme customizability

### Fixed

- Allow multiple browser tabs to connect to one Chainlit app
- Sidebar blocking the send button on mobile

## [0.6.0] - 2023-07-20

### Breaking changes

- Factories, run and post process decorators are removed.
- langchain_rename becomes author_rename and works globally
- Message.update signature changed

Migration guide available [here](https://docs.chainlit.io/guides/migration/0.6.0).

### Added

- Langchain final answer streaming
- Redesign of chainlit input elements
- Possibility to add custom endpoints to the fast api server
- New File Element
- Copy button in code blocks

### Fixed

- Persist session between websocket reconnection
- The UI is now more mobile friendly
- Avatar element Path parameter
- Increased web socket message max size to 100 mb
- Duplicated conversations in the history tab

## [0.5.2] - 2023-07-10

### Added

- Add the video element

### Fixed

- Fix the inline element flashing when scrolling the page, due to un-needed re-rendering
- Fix the orange flash effect on messages

## [0.5.1] - 2023-07-06

### Added

- Task list element
- Audio element
- All elements can use the `.remove()` method to remove themselves from the UI
- Can now use cloud auth with any data persistence mode (like local)
- Microsoft auth

### Fixed

- Files in app dir are now properly served (typical use case is displaying an image in the readme)
- Add missing attribute `size` to Pyplot element

## [0.5.0] - 2023-06-28

### Added

- Llama Index integration. Learn more [here](https://docs.chainlit.io/integrations/llama-index).
- Langflow integration. Learn more [here](https://docs.chainlit.io/integrations/langflow).

### Fixed

- AskUserMessage.remove() now works properly
- Avatar element cannot be referenced in messages anymore

## [0.4.2] - 2023-06-26

### Added

- New data persistence mode `local` and `custom` are available on top of the pre-existing `cloud` one. Learn more [here](https://docs.chainlit.io/data).

## [0.4.101] - 2023-06-24

### Fixed

- Performance improvements and bug fixes on run_sync and asyncify

## [0.4.1] - 2023-06-20

### Added

- File watcher now reloads the app when the config is updated
- cl.cache to avoid wasting time reloading expensive resources every time the app reloads

### Fixed

- Bug introduced by 0.4.0 preventing to run private apps
- Long line content breaking the sidebar with Text elements
- File watcher preventing to keyboard interrupt the chainlit process
- Updated socket io to fix a security issue
- Bug preventing config settings to be the default values for the settings in the UI

## [0.4.0] - 2023-06-16

### Added

- Pyplot chart element
- Config option `default_expand_messages` to enable the default expand message settings by default in the UI (breaking change)

### Fixed

- Scoped elements sharing names are now correctly displayed
- Clickable Element refs are now correctly displayed, even if another ref being a substring of it exists

## [0.3.0] - 2023-06-13

### Added

- Moving from sync to async runtime (breaking change):
  - Support async implementation (eg openai, langchain)
  - Performance improvements
  - Removed patching of different libraries
- Elements:
  - Merged LocalImage and RemoteImage to Image (breaking change)
  - New Avatar element to display avatars in messages
- AskFileMessage now supports multi file uploads (small breaking change)
- New settings interface including a new "Expand all" messages setting
- The element sidebar is resizable

### Fixed

- Secure origin issues when running on HTTP
- Updated the callback handler to langchain 0.0.198 latest changes
- Filewatcher issues
- Blank screen issues
- Port option in the CLI does not fail anymore because of os import

## [0.2.111] - 2023-06-09

### Fixed

- Pdf element reloading issue
- CI is more stable

## [0.2.110] - 2023-06-08

### Added

- `AskFileMessage`'s accept parameter can now can take a Dict to allow more fine grained rules. More infos here https://react-dropzone.org/#!/Accepting%20specific%20file%20types.
- The PDF viewer element helps you display local or remote PDF files ([documentation](https://docs.chainlit.io/api-reference/elements/pdf-viewer)).

### Fixed

- When running the tests, the chainlit cli is installed is installed in editable mode to run faster.

## [0.2.109] - 2023-05-31

### Added

- URL preview for social media share

### Fixed

- `max_http_buffer_size` is now set to 100mb, fixing the `max_size_mb` parameter of `AskFileMessage`

## [0.2.108] - 2023-05-30

### Fixed

- Enhanced security
- Global element display
- Display elements with display `page` based on their ids instead of their names

## [0.2.107] - 2023-05-28

### Added

- Rework of the Message, AskUserMessage and AskFileMessage APIs:
- `cl.send_message(...)` becomes `cl.Message(...).send()`
- `cl.send_ask_user(...)` becomes `cl.AskUserMessage(...).send()`
- `cl.send_ask_file(...)` becomes `cl.AskFileMessage(...).send()`
- `update` and `remove` methods to the `cl.Message` class

### Fixed

- Blank screen for windows users (https://github.com/Chainlit/chainlit/issues/3)
- Header navigation for mobile (https://github.com/Chainlit/chainlit/issues/12)

## [0.2.106] - 2023-05-26

### Added

- Starting to log changes in CHANGELOG.md
- Port and hostname are now configurable through the `CHAINLIT_HOST` and `CHAINLIT_PORT` env variables. You can also use `--host` and `--port` when running `chainlit run ...`.
- A label attribute to Actions to facilitate localization.

### Fixed

- Clicks on inlined `RemoteImage` now opens the image in a NEW tab.<|MERGE_RESOLUTION|>--- conflicted
+++ resolved
@@ -7,14 +7,8 @@
 ## [Unreleased]
 
 ### Changed
-<<<<<<< HEAD
 
 - **[BREAKING]** Drop Python 3.8 support. Minimum Python version is 3.9 now.
-
-Nothing unreleased!
-=======
->>>>>>> 08489776
-
 - changing the default host from 0.0.0.0 to 127.0.0.1  
   
 ## [1.1.403rc0] - 2024-08-13
