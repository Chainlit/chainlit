# Changelog

All notable changes to Chainlit will be documented in this file.

The format is based on [Keep a Changelog](https://keepachangelog.com/en/1.0.0/).

<<<<<<< HEAD
## [2.9.0] - 2025-11-06

### Added
- Add better support for Multi-Agent implementations
  - Nested steps are now step.input -> child step -> step.output
  - Improved formatting and styling of Tasklist
=======
## [2.8.5] - 2025-11-07
### Added
- Add display_name to ChatProfile
- Add slack reaction event callback
- Add raw response from OAuth providers

### Fixed
- Security vulnerability in Chainlint: added missed ACL check for session initialization

### Changed
- Remove FastAPI version restrictions
>>>>>>> 43fc20a5

## [2.8.4] - 2025-10-29

### Added
- Add support for GitHub Enterprise OAuth provider
- Explicit disable on input widgets


### Fixed
- Tasklist tasks are now properly reconnected to their steps/messages
- ci: fix pnpm publish checks
- fix: missing / in url with base path when connecting Streamable HTTP MCP
- fix - persist custom_elements to data layer without cloud storage
- fix: propagate IME composition events in AutoResizeTextarea
- fix: confirm when enter
- Fix(translation): correct French translation of chat watermark 
- fix(ui): add fallback logo if custom logo is missing

## [2.8.3] - 2025-10-06

### Added
- Support for the `target` attribute in header links, which can be configured through the configuration options

### Changed
- `@chainlit/react-client` automatic publishing

## [2.8.2] - 2025-10-01

### Changed
- Remove autofocus in mobile message composer
- Improve error handling in sqlalchemy data layer `get_read_url()`

### Fixed
- Fix voice hotkey (P) triggering when typing in chat input
- Properly finalize data layers
- Fix `on_chat_start` not always firing

## [2.8.1] - 2025-09-24

### Added
- Add German and Korean translations
- Add support for custom_meta_url in config.toml

### Changed
- `cl.on_thread_share_view` will allow shared thread viewing if it returns `True` to enable custom/admin viewing.

### Fixed
- Removed redundant message sending in Slack when images are present.
- Generate signed url when loading elements using SQLAlchemy data layer.

## [2.8.0] - 2025-09-12

### Added
- Add ability to share threads. See documentation for how to enable it.
  - https://docs.chainlit.io/api-reference/lifecycle-hooks/on-shared-thread-view
- Add new chat settings: multi-select, radio-group, and checkbox
- Add optional language parameter to set_starters
- Add neutral Spanish translation
- Allow sending commands from custom elements

### Changed
- Reordered message composer elements

### Fixed
- Default to plaintext code blocks for unsupported languages like CSV
- Sort threads by updated_at field
- Replace hardcoded strings with translation keys
- GCP storage provider dependency is now optional
- CI/CD fixes
- Fixed issues with hot-reloading in dev mode (`-w` flag)
- Take overridden config into account in audio handlers

## [2.7.2] - 2025-08-26

### Added
- Added LiteralAI data layer deprecation warning
- Added context to `@cl.on_feedback` callback
- Added Traditional Chinese (Taiwan) translations
- Added configurable user_env persistence to database
  - New `persist_user_env` and `mask_user_env` field in `config.toml`
- Added new command translations to all languages
- Added CODEOWNERS

### Fixed
- Improved dynamic config overrides for chat profiles
- Import GCSStorageClient only when needed to avoid requiring optional dependencies
- Updated CONTRIBUTING.md for `uv` usage

## [2.7.1.1] - 2025-08-21

- Fix publishing to include frontend and copilot folders

## [2.7.1] - 2025-08-20

- Fix publishing to work with uv

## [2.7.0] - 2025-08-20

### Added
- New ChatGPT-style command selection and improve message input handling
- Added the ability to override certain config.toml settings for Chat Profiles, so some profiles can have MCP and some can't for example. [Documentation Updated](https://docs.chainlit.io/api-reference/chat-profiles#dynamic-configuration).
  - You must now explicity enable audio and MCP as these are no longer inferred by the presence of `on_audio_start` or `on_mcp_connect` callbacks
  - Delete your `config.toml`, run `chainlit init`, and update your settings
- Added copilot setup instructions for GitHub Copilot SWE Agent
- Added Slack socket mode support
- AskFileButton can now upload file with proper checking and it's own limits
- Added content-disposition metadata to azure blob uploads to persist download file name
- Migrated from poetry to uv

### Fixed
- Changed thread sorting to use updated time instead of creation time
- Add missing headers when connecting Streamable HTTP MCP
- Remove undocumented `CHAINLIT_CUSTOM_AUTH` environment variable used in Copilot

## [2.6.9] - 2025-08-14

### Added
- Add GitHub Copilot instructions for automated PRs
- (Slack) Add threadId for user feedback
- (Copilot) Add new optional opened property has been added to the widget config

### Fixed
- Fix blinking cursor indicator
- (Copilot) Rename copilot inner div id `chainlit-copilot` to `chainlit-copilot-chat` due to naming conflict with the outer div
- Disable gzip for websocket-relaed http endpoint (Safari compatibility)
- Prevent constant refresh on the login screen when using custom authenication
- Fix MCP type hints

## [2.6.8] - 2025-08-08

### Other

- Reverted PR with newline preservation in messages due to incorrect rendering in child components like lists

## [2.6.7] - 2025-08-07

### Fixed
- Formatting when pasting HTML code and newlines in received messages

## [2.6.6] - 2025-08-05

### Added
- Add support for emoji reaction on message received in Slack
- Add Greek translation
- Copy both plain text and rich text to clipboard, if available (rich text pasting to editors like Word)
- Rename `CHAINLIT_COOKIE_PATH` to `CHAINLIT_AUTH_COOKIE_PATH` and now espect CHAINLIT_ROOT_PATH
- Add language parameter to Copilot widget configuration

### Fixed
- Prevent HTML code in user message to be rendered as HTML instead of displaying as code
- Properly parse `user_env` when `config.project.user_env` is empty

## [2.6.5] - 2025-08-02

### Fixed
- Properly escape HTML on paste
- Enable gzip compression for frontend
- Address security vulnerabilities in dependencies by upgrading them to the closest safe versions
- CI e2e tests and pnpm cache issues

## [2.6.4] - 2025-08-01

### Added
- Add streamable HTTP MCP support
- Improve e2e test stability and performance
- Add configuration for expanded copilot mode
- Add French translation

### Fixed
- Fix inputs/outputs for langchain callbacks
- Fix blinking indicator for in-progress steps
- Avoid unnecessary logo fetching when supplied in config.toml

### Other
- Bump dependencies

## [2.6.3] - 2025-07-25

### Added
- Ability to send empty commands
- Wider element view in copilot and improved styling
- Support signed urls for elements using dynamoDB persistence
- Support additional connection arguments in SQLAlchemy data layer
- Added `CHAINLIT_COOKIE_PATH` environment variable to set the cookie path

### Fixed
- Message inputs formatting
- Language pattern to allow `tzm-Latn-DZ`
- Properly encode parentheses in markdown links
- Fix chainlit data layer metadata upserts
- Improve database connection handling
- Fixed cookie path 
- Improve lanchain callbacks

### Other
- Improve robustness of E2E tests
- Removed watermark "Built with Chainlit"

## [2.6.2] - 2025-07-16

Technical release due to missed `frontend` and `copilot` folders in previous one.

## [2.6.1] - 2025-07-15

### Added
- New `on_feedback` callback
- Relaxed restriction on number of starters (now more than 4 can be displayed)

### Fixed
- Command persistence when `"button": True` is missing from command definition
- `openai` and `mistralai` sub-modules fail due to incorrect `timestamp_utc` import
- Temporarily reverted fix caused the following issues with Chainlit data layer:
  - `null value in column "metadata" of relation "Thread"`
  - `syntax error at or near ";"`
- Google Cloud Storage private bucket support in Chainlit data layer
- Portals (popups, dialogs, etc.) now render correctly inside Copilot’s shadow DOM

### Other
- Removed telemetry
- Updated versions for Node.js, Poetry, and pnpm; added Corepack support

## [2.6.0] - 2025-07-01

### Added
- Add commands to starters
- Collapse command buttons to icons for small screens
- Add timegated custom elements
- Added ADC support for google cloud storage adapter
- Added scope as env variable (`OAUTH_COGNITO_SCOPE`) to Cognito auth provider
- Add MarkdownAlert Style Switcher. Control via `alert_style` in `config.toml`.
- Allow custom s3 endpoint for the official data layer
- Added container prop to dialog portal in Copilot shadow DOM
- Bump dependencies
- Add python 3.13 support

### Fixed
- Fix chat input double-spacing issue
- Resolve python deprecation warning for utc_now() and logger.warn
- Fixed an issue where the portal for the ChatProfiles selector was being rendered outside the Copilot shadow DOM
- Add mime type to element emitter
- Handle float/Decimal conversion for DynamoDB persistence
- Fix cancel button in Chat settings
- Only update thread metadata when not empty

### Breaking
- **LiteralAI** is being sunset and will be removed in one of the next releases. Please migrate to the official data layer instead.
- Telemetry is now opt-in by default and will be removed in the next release.

## [2.5.5] - 2025-04-14

### Added

- Avatars now support `.` in their name (will be replaced with `_`).
- Typed session accessors for user session
- Allow set attributes for the tags of the custom_js or custom_css
- Hovering a past chat in the sidebar will display the full title of the chat in a tooltip
- The `X-Chainlit-Session-id` header is now automatically set to facilitate sticky sessions with websockets
- `cl.ErrorMessage` now have a different avatar
- The copy button is now only displayed on the final message of a run, like feedback buttons
- CopilotFunction is now usable in custom JS
- Header link now have an optional `display_name` to display text next to the icon
- The default .env file loaded by chainlit is now configurable with `CHAINLIT_ENV_FILE`


### Changed

- **[breaking]**: `http_referer`, `http_cookie` and `languages` are no longer directly available in the session object. Instead, `environ` is available containing all of those plus other HTTP headers
- The scroll to the bottom animation is now smooth

## [2.4.400] - 2025-03-29

### Added

- `@cl.on_app_startup` and `@cl.on_app_shutdown`
- Configuration option for chat history default open state
- Configuration option for login page background image and filter
- Most commonly customized ui elements now have specific IDs

### Fixed

- App should no longer flicker on load
- Attachments icons for microsoft files should now correctly display
- Pasting should no longer be duplicated

## [2.4.302] - 2025-03-26

### Added

- Add thinking token support to langchain callback handler

### Fixed

- Pasting issues in the chat input
- Rename nl-NL.json to nl.json

## [2.4.301] - 2025-03-24

### Fixed

- Mcp button should not be displayed if `@on_mcp_connect` is not defined

## [2.4.3] - 2025-03-23

### Added

- Canvas mode for the element side bar if title == `canvas`
- Allow list for MCP stdio commands
- `key` parameter to `ElementSidebar.set_elements` method

### Fixed

- Literal AI should now correctly store custom elements props
- Element should correctly load from azure storage
- Plotly elements should now take full width

## [2.4.2] - 2025-03-19

### Added

- Hide commands button if all commands are specified as button.

### Fixed

- Chat profiles tooltip should no longer freeze is hover rapidly

## [2.4.1] - 2025-03-13

### Added

- The user message auto scroll behavior is now a feature `config.features.user_message_autoscroll`
- Stdio MCP commands now support environment variables

### Fixed

- Submounting a Chainlit app to a FastAPI app with a root path should now work

## [2.4.0] - 2025-03-11

### Changed

- Chainlit now requires python `>=3.10`

### Added

- MCP support through `@cl.on_mcp_connect` and `@cl.on_mcp_disconnect`

### Fixed

- Pasting text/images into Chainlit Copilot should now work
- OAuth redirection should work when submounting Chainlit with root path `/`
- Successive AskUser messages should no longer collide

### Removed

- Outdated Haystack integration

## [2.3.0] - 2025-03-09

### Added

- New user messages are now placed/scrolled to the top of the chat to enhance readability
- Commands have a new optional boolean field `button` to turn them into buttons
- Custom elements have access to a new API `sendUserMessage`

### Fixed

- Chainlit app using a custom root path should now work correctly when running in docker containers
- Chat history time groups should now be sorted properly

## [2.2.1] - 2025-02-14

### Added

- `default_open` parameter to the step decorator/class

### Fixed
- Input should not replace <,>,&
- Starters should be disabled if no ws connection
- Prevent orphaned thread record when deleting active conversation

## [2.2.0] - 2025-02-08

### Added

- You can now add custom buttons in the header

### Fixed

- Step open/close is now animated
- prevent unstyled flash when streaming code blocks
- Docking/undocking scroll while streaming show now work better

## [2.1.2] - 2025-02-05

### Fixed
- The default loader should now be displayed if the chat is running and no response is yet sent
- Pasting HTML in the chat input show now work
- React warnings and accessibility issues
- Command filtering now works with `includes` instead of `startWith`
- The submit button should be disabled in the chat input is empty

## [2.1.1] - 2025-02-03

### Fixed

- Reintroduce including URL location after UI refactor
- Ensure SAS token start time is set to UTC
- Prevent showing 0's on resumed thread if AskAction/File was used
- Remove 22px element ref height
- Update Microsoft OAuth offline_access scope to be fully qualified with the prefix

## [2.1.0] - 2025-01-30

### Added

- You can now send toasts with `cl.context.emitter.send_toast`
- Markdown now supports alerts
- Theme options are now translatable
- Copilot can now load custom css

### Fixed

- Mounting Chainlit as a sub app should no longer break the parent's app endpoints
- Pasting text in the chat input should now remove extra formatting and preserve new lines


## [2.0.603] - 2025-01-28

### Added

- Data layer initialization to the telemetry

### Fixed

- Gap between the word `Used` and tool name in step name

## [2.0.602] - 2025-01-27

### Fixed

- Chat input should now auto focus
- When unfolding a step, the `Output` title should only show if there is an input to display

## [2.0.601] - 2025-01-25

### Fixed

- Element sidebar should take full height

## [2.0.6] - 2025-01-24

### Added

- The element sidebar is now controllable from the python code

### Fixed
- The auth cookie no longer has a maximal size
- Pasting text in the chat input should now work
- Long text in AskAction buttons are now gracefully displayed
- Server connection error translation path

## [2.0.5] - 2025-01-21

### Added

- Chat GPT like commands
- Translation options. The translation schema has been simplified

### Fixed

- Warnings around file upload mime types
- `uvicorn` and `packaging` version requirement have been relaxed

## [2.0.4] - 2025-01-17

### Added
- Overhaul element reference link styling
- Japanese translations
- Improved Chinese translations
- Translations for feedback buttons


### Fixed
- Cookie max age should now correctly use the config `user_session_timeout` field
- Thread grouping in the chat history should now correctly handle timezones
- File from `AskFileMessage` should now share ID with the data layer
- Data layer boolean casting issues
- Chat settings modal scrolling issue

## [2.0.3] - 2025-01-14

### Added

- `CustomElement.update()` to update a custom element props server side
- Translation for the copy button

### Fixed
- The official data layer should not overwrite elements anymore
- A bug where resuming a thread would not load the thread
- Prevent authentication before the app is fully loaded
- Installing Chainlit from github should work again
- `tool` steps should count as a thread start

## [2.0.2] - 2025-01-10

### Added

- `http_cookie` is now available in the user session and websocket session

### Fixed
- Chat profile description on the welcome screen now supports custom html and latex
- Thread history batch size has been increased to 35 to ensure scroll on a taller screens
- Chat settings modal should now scroll if too tall
- Errors in thread resume (like thread not found) now properly redirects to the the home page
- Elements like Dataframe, Plotly or text should now load correctly from cloud storages
- AskFileMessage is now usable even if spontaneous uploads are disabled
- Remove element objects from cloud storage on thread removal (Official & SQLAlchemy data layers)
- Fix custom element `props` storage for SQL Alchemy data layer

## [2.0.1] - 2025-01-09

### Added
- `window.toggleChainlitCopilot()` to toggle the copilot

### Fixed
- Chat profiles icon and description should now be displayed on the welcome screen
- Action should be able to trigger the first interaction
- Raw code blocks should now be displayed correctly
- TextInput for chat settings should now work
- Upload attachement button should not be displayed when upload is disabled
- Removed unused numpy dependency


## [2.0.0] - 2025-01-06

The Chainlit UI (including the copilot) has been completely re-written with Shadcn/Tailwind. This brings several advantages:
1. The codebase is simpler and more contribution friendly.
2. It enabled the new custom element feature.
3. The theme customisation is more powerful.

### Added
- Custom Elements (code your own elements)
- `Cmd+k` thread search
- Thread rename
- Official PostGres open source data layer
- New `@data_layer` decorator for configuring custom data layers declaratively

### Changed
- Authentication is now based on cookies. Cross Origins are disallowed unless added in `allow_origins` in the `config.toml` file
- No longer need to click on `resume` to resume a thread
- **[breaking]**: Theme customisation is now handled in `public/theme.json` instead of `config.toml`.
- **[breaking]**: Changed fields on the `Action` class:
  - The `value` field has replaced with `payload` which accepts a Python dict
  - The `description` field has been renamed `tooltip`
  - The field `icon` has been added
  - The `collapsed` field has been removed.
- **[breaking]**: Completely revamped audio implementation (#1401, #1410):
  - Replaced `AudioChunk` with `InputAudioChunk` and `OutputAudioChunk`
  - Changed default audio sampling rate from 44100 to 24000
  - Removed several audio configuration options (`min_decibels`, `initial_silence_timeout`, `silence_timeout`, `chunk_duration`, `max_duration`)

### Fixed

- Autoscaling of Chainlit app behind a load balancer should now work. Don't forget to enable sticky sessions

## [2.1.dev0] - 2024-11-14

Pre-release: developer preview.

### Added
- New `@data_layer` decorator for configuring custom data layers declaratively
- Unit tests for `get_data_layer()` and `@data_layer` functionality

### Changed
- Data layer configuration system now prioritizes `@data_layer` decorator over environment variables
- Data layer initialization is now more explicit and testable through the decorator pattern
- Updated example code in `/cypress/e2e/custom_data_layer` and `/cypress/e2e/data_layer` to use the new decorator

### Developer Experience
- Improved test infrastructure with new fixtures for data layer mocking
- Added comprehensive tests for data layer configuration scenarios

## [1.3.2] - 2024-11-08

### Security Advisory
**IMPORTANT**:
- This release drops support for FastAPI versions before 0.115.3 and Starlette versions before 0.41.2 due to a severe security vulnerability (CVE-2024-47874). We strongly encourage all downstream dependencies to upgrade as well.
- This release still contains a known security vulnerability in the element feature that could allow unauthorized file access. We strongly recommend against using elements in production environments until a comprehensive fix is implemented in an upcoming release.

### Security
- **[breaking]** Updated dependencies to address critical issues (#1493):
  - Upgraded fastapi to 0.115.3 to address CVE-2024-47874 in Starlette
  - Upgraded starlette to 0.41.2 (required for security fix)
  - Upgraded werkzeug to 3.0.6

Note: This is a breaking change as older FastAPI versions are no longer supported.
To prioritize security, we opted to break with semver on this particular occasion.

### Fixed
- Resolved incorrect message ordering in UI (#1501)

## [2.0rc0] - 2024-11-08

### Security Advisory
**IMPORTANT**:
- The element feature currently contains a known security vulnerability that could allow unauthorized file access. We strongly recommend against using elements in production environments until a comprehensive fix is implemented in an upcoming release.

### Changed
- **[breaking]**: Completely revamped audio implementation (#1401, #1410):
  - Replaced `AudioChunk` with `InputAudioChunk` and `OutputAudioChunk`
  - Changed default audio sampling rate from 44100 to 24000
  - Removed several audio configuration options (`min_decibels`, `initial_silence_timeout`, `silence_timeout`, `chunk_duration`, `max_duration`)
  - Removed `RecordScreen` component
- Factored storage clients into separate modules (#1363)

### Added
- Realtime audio streaming and processing (#1401, #1406, #1410):
  - New `AudioPresence` component for visual representation
  - Implemented `WavRecorder` and `WavStreamPlayer` classes
  - Introduced new `on_audio_start` callback
  - Added audio interruption functionality
  - New audio connection signaling with `on` and `off` states
- Interactive DataFrame display with auto-fit content using MUI Data Grid (#1373, #1467)
- Optional websocket connection in react-client (#1379)
- Enhanced image interaction with popup view and download option (#1402)
- Current URL included in message payload (#1403)
- Allow empty chat input when submitting attachments (#1261)

### Fixes
- Various backend fixes and cleanup (#1432):
  - Use importlib.util.find_spec to check if a package is installed
  - Use `raise... from` to wrap exceptions
  - Fix error message in Discord integration
  - Several minor fixups/cleanup

### Development
- Implemented ruff for linting and formatting (#1495)
- Added mypy daemon for faster type-checking (#1495)
- Added GitHub Actions linting (#1445)
- Enabled direct installation from GitHub (#1423)
- Various build script improvements (#1462)

## [1.3.1] - 2024-10-25

### Security Advisory

- **IMPORTANT**: This release temporarily reverts the file access security improvements from 1.3.0 to restore element functionality. The element feature currently has a known security vulnerability that could allow unauthorized access to files. We strongly recommend against using elements in production environments until the next release.
- A comprehensive security fix will be implemented in an upcoming release.

### Changed

- Reverted authentication requirements for file access endpoints to restore element functionality (#1474)

### Development

- Work in progress on implementing HTTP-only cookie authentication for proper security (#1472)

## [1.3.0] - 2024-10-22

### Security

- Fixed critical endpoint security vulnerabilities (#1441)
- Enhanced authentication for file-related endpoints (#1431)
- Upgraded frontend and backend dependencies to address security issues (#1431)

### Added

- SQLite support in SQLAlchemy integration (#1319)
- Support for IETF BCP 47 language tags, enabling localized languages like es-419 (#1399)
- Environment variables `OAUTH_<PROVIDER>_PROMPT` and `OAUTH_PROMPT` to
override oauth prompt parameter. Enabling users to explicitly enable login/consent prompts for oauth, e.g. `OAUTH_PROMPT=consent` to prevent automatic re-login. (#1362, #1456).
- Added `get_element()` method to SQLAlchemyDataLayer (#1346)

### Changed

- Bumped LiteralAI dependency to version 0.0.625 (#1376)
- Optimized LiteralDataLayer for improved performance and consistency (#1376)
- Refactored context handling in SQLAlchemy data layer (#1319)
- Updated package metadata with correct authors, license, and documentation links (#1413)
- Enhanced GitHub Actions workflow with restricted permissions (#1349)

### Fixed

- Resolved dialog boxes extending beyond window bounds (#1446)
- Fixed tasklist functionality when Chainlit is submounted (#1433)
- Corrected handling of `display_name` in PersistentUser during authentication (#1425)
- Fixed SQLAlchemy identifier quoting (#1395)
- Improved spaces handling in avatar filenames (#1418)

### Development

- Implemented extensive test coverage for LiteralDataLayer and SQLAlchemyDataLayer
- Added comprehensive unit tests for file-related endpoints
- Enhanced code organization and import structure
- Improved Python code style and linting (#1353)
- Resolved various small text and documentation issues (#1347, #1348)

## [1.2.0] - 2024-09-16

### Security

- Fixed critical vulnerabilities allowing arbitrary file read access (#1326)
- Improved path traversal protection in various endpoints (#1326)

### Added

- Hebrew translation JSON (#1322)
- Translation files for Indian languages (#1321)
- Support for displaying function calls as tools in Chain of Thought for LlamaIndexCallbackHandler (#1285)
- Improved feedback UI with refined type handling (#1325)

### Changed

- Upgraded cryptography from 43.0.0 to 43.0.1 in backend dependencies (#1298)
- Improved GitHub Actions workflow (#1301)
- Enhanced data layer cleanup for better performance (#1288)
- Factored out callbacks with extensive test coverage (#1292)
- Adopted strict adherence to Semantic Versioning (SemVer)

### Fixed

- Websocket connection issues when submounting Chainlit (#1337)
- Show_input functionality on chat resume for SQLAlchemy (#1221)
- Negative feedback class incorrectness (#1332)
- Interaction issues with Chat Profile Description Popover (#1276)
- Centered steps within assistant messages (#1324)
- Minor spelling errors (#1341)

### Development

- Added documentation for release engineering process (#1293)
- Implemented testing for FastAPI version matrix (#1306)
- Removed wait statements from E2E tests for improved performance (#1270)
- Bumped dataclasses to latest version (#1291)
- Ensured environment loading before other imports (#1328)

## [1.1.404] - 2024-09-04

### Security

- **[breaking]**: Listen to 127.0.0.1 (localhost) instead on 0.0.0.0 (public) (#861).
- **[breaking]**: Dropped support for Python 3.8, solving dependency resolution, addressing vulnerable dependencies (#1192, #1236, #1250).

### Fixed

- Frontend connection resuming after connection loss (#828).
- Gracefully handle HTTP errors in data layers (#1232).
- AttributeError: 'ChatCompletionChunk' object has no attribute 'get' in llama_index (#1229).
- `edit_message` in correct place in default config, allowing users to edit messages (#1218).

### Added

- `CHAINLIT_APP_ROOT` environment variable to modify `APP_ROOT`, enabling the ability to set the location of `config.toml` and other setting files (#1259).
- Poetry lockfile in GIT repository for reproducible builds (#1191).
- pytest-based testing infrastructure, first unit tests of backend and testing on all supported Python versions (#1245 and #1271).
- Black and isort added to dev dependencies group (#1217).

## [1.1.403rc0] - 2024-08-13

### Fixed

- Langchain Callback handler IndexError
- Attempt to fix websocket issues

## [1.1.402] - 2024-08-07

### Added

- The `User` class now has a `display_name` field. It will not be persisted by the data layer.
- The logout button will now reload the page (needed for custom auth providers)

## [1.1.401] - 2024-08-02

### Changed

- Directly log step input args by name instead of wrapping them in "args" for readability.

### Fixed

- Langchain Callback handler ValueError('not enough values to unpack (expected 2, got 0)')

## [1.1.400] - 2024-07-29

### Changed

- hide_cot becomes cot and has three possible values: hidden, tool_call, full
- User feedback are now scoring an entire run instead of a specific message
- Slack/Teams/Discord DM threads are now split by day
- Slack DM now also use threads
- Avatars are always displayed at the root level of the conversation

### Removed

- disable_feedback has been removed
- root_message has been removed

## [1.1.306] - 2024-07-03

### Added

- Messages are now editable. You can disable this feature with `config.features.edit_message = false`
- `cl.chat_context` to help keeping track of the messages of the current thread
- You can now enable debug_mode when mounting Chainlit as a sub app by setting the `CHAINLIT_DEBUG` to `true`.

### Fixed

- Message are now collapsible if too long
- Only first level tool calls are displayed
- OAuth redirection when mounting Chainlit on a FastAPI app should now work
- The Langchain callback handler should better capture chain runs
- The Llama Index callback handler should now work with other decorators

## [1.1.305] - 2024-06-26

### Added

- Mistral AI instrumentation

## [1.1.304] - 2024-06-21

### Fixed

- OAuth final redirection should account for root path if provided

## [1.1.303] - 2024-06-20

### Fixed

- OAuth URL redirection should be correctly formed when using CHAINLIT_URL + submounted chainlit app

## [1.1.302] - 2024-06-16

### Added

- Width and height option for the copilot bubble

### Fixed

- Chat profile icon in copilot should load
- Theme should work with Copilot

### Removed

- Running toast when an action is running

## [1.1.301] - 2024-06-14

### Fixed

- Azure AD oauth get_user_info not implemented error

## [1.1.300] - 2024-06-13

### Added

- `@cl.set_starters` and `cl.Starter` to suggest conversation starters to the user
- Teams integration
- Expand copilot button
- Debug mode when starting with `-d`. Only available if the data layer supports it. This replaces the Prompt Playground.
- `default` theme config in `config.toml`
- If only one OAuth provider is set, automatically redirect the user to it
- Input streaming for tool calls

### Changed

- **[BREAKING]** Custom endpoints have been reworked. You should now mount your Chainlit app as a FastAPI subapp.
- **[BREAKING]** Avatars have been reworked. `cl.Avatar` has been removed, instead place your avatars by name in `/public/avatars/*`
- **[BREAKING]** The `running`, `took_one` and `took_other` translations have been replaced by `used`.
- **[BREAKING]** `root` attribute of `cl.Step` has been removed. Use `cl.Message` to send root level messages.
- Chain of Thought has been reworked. Only steps of type `tool` will be displayed if `hide_cot` is false
- The `show_readme_as_default` config has been removed
- No longer collapse root level messages
- The blue alert "Continuing chat" has been removed.

### Fix

- The Chat Profile description should now disappear when not hovered.
- Error handling of steps has been improved
- No longer stream the first token twice
- Copilot should now work as expected even if the user is closing/reopening it
- Copilot CSS should no longer leak/be impacted by the host website CSS
- Fix various `cl.Context` errors
- Reworked message padding and spacing
- Chat profile should now support non-ASCII characters (like chinese)

## [1.1.202] - 2024-05-22

### Added

- Support for video players like youtube or vimeo

### Fixed

- Fix audio capture on windows browsers

## [1.1.201] - 2024-05-21

### Fixed

- Intermediary steps button placement

## [1.1.200] - 2024-05-21

### Changed

- User message UI has been updated
- Loading indicator has been improved and visually updated
- Icons have been updated
- Dark theme is now the default

### Fixed

- Scroll issues on mobile browsers
- Github button now showing

## [1.1.101] - 2024-05-14

### Added

- The discord bot now shows "typing" while responding

### Fixed

- Discord and Slack bots should no longer fail to respond if the data layer fails

## [1.1.0] - 2024-05-13

### Added

- You can know serve your Chainlit app as a Slack bot
- You can know serve your Chainlit app as a Discord bot
- `cl.on_audio_chunk` decorator to process incoming the user incoming audio stream
- `cl.on_audio_end` decorator to react to the end of the user audio stream
- The `cl.Audio` element now has an `auto_play` property
- `layout` theme config, wide or default
- `http_referer` is now available in `cl.user_session`

### Changed

- The UI has been revamped, especially the navigation
- The arrow up button has been removed from the input bar, however pressing the arrow up key still opens the last inputs menu
- The user session will no longer be persisted as metadata if > 1mb
- **[breaking]** the `send()` method on `cl.Message` now returns the message instead of the message id
- **[breaking]** The `multi_modal` feature has been renamed `spontaneous_file_upload` in the config
- Element display property now defaults to `inline` instead of `side`
- The SQL Alchemy data layer logging has been improved

### Fixed

- Fixed a bug disconnecting the user when loading the chat history
- Elements based on an URL should now have a mime type
- Stopping a task should now work better (using asyncio task.cancel)

## [1.0.506] - 2024-04-30

### Added

- add support for multiline option in TextInput chat settings field - @kevinwmerritt

### Changed

- disable gzip middleware to prevent a compression issue on safari

### Fixed

- pasting from microsoft products generates text instead of an image
- do not prevent thread history revalidation - @kevinwmerritt
- display the label instead of the value for menu item - @kevinwmerritt

### Added

## [1.0.505] - 2024-04-23

### Added

- The user's browser language configuration is available in `cl.user_session.get("languages")`
- Allow html in text elements - @jdb78
- Allow for setting a ChatProfile default - @kevinwmerritt

### Changed

- The thread history refreshes right after a new thread is created.
- The thread auto-tagging feature is now opt-in using `auto_tag_thread` in the config.toml file

### Fixed

- Fixed incorrect step ancestor in the OpenAI instrumentation
- Enabled having a `storage_provider` set to `None` in SQLAlchemyDataLayer - @mohamedalani
- Correctly serialize `generation` in SQLAlchemyDataLayer - @mohamedalani

## [1.0.504] - 2024-04-16

### Changed

- Chainlit apps should function correctly even if the data layer is down

## [1.0.503] - 2024-04-15

### Added

- Enable persisting threads using a Custom Data Layer (through SQLAlchemy) - @hayescode

### Changed

- React-client: Expose `sessionId` in `useChatSession`
- Add chat profile as thread tag metadata

### Fixed

- Add quotes around the chainlit create-secret CLI output to avoid any issues with special characters

## [1.0.502] - 2024-04-08

### Added

- Actions now trigger conversation persistence

## [1.0.501] - 2024-04-08

### Added

- Messages and steps now accept tags and metadata (useful for the data layer)

### Changed

- The LLama Index callback handler should now show retrieved chunks in the intermadiary steps
- Renamed the Literal environment variable to `LITERAL_API_URL` (it used to be `LITERAL_SERVER`)

### Fixed

- Starting a new conversation should close the element side bar
- Resolved security issues by upgrading starlette dependency

## [1.0.500] - 2024-04-02

### Added

- Added a new command `chainlit lint-translations` to check that translations file are OK
- Added new sections to the translations, like signin page
- chainlit.md now supports translations based on the browser's language. Like chainlit_pt-BR.md
- A health check endpoint is now available through a HEAD http call at root
- You can now specify a custom frontend build path

### Fixed

- Translated will no longer flash at app load
- Llama Index callback handler has been updated
- File watcher should now properly refresh the app when the code changes
- Markdown titles should now have the correct line height

### Changed

- `multi_modal` is now under feature in the config.toml and has more granularity
- Feedback no longer has a -1 value. Instead a delete_feedback method has been added to the data layer
- ThreadDict no longer has the full User object. Instead it has user_id and user_identifier fields

## [1.0.400] - 2024-03-06

### Added

- OpenAI integration

### Fixed

- Langchain final answer streaming should work again
- Elements with public URLs should be correctly persisted by the data layer

### Changed

- Enforce UTC DateTimes

## [1.0.300] - 2024-02-19

### Added

- Custom js script injection
- First token and token throughput per second metrics

### Changed

- The `ChatGeneration` and `CompletionGeneration` has been reworked to better match the OpenAI semantics

## [1.0.200] - 2024-01-22

### Added

- Chainlit Copilot
- Translations
- Custom font

### Fixed

- Tasklist flickering

## [1.0.101] - 2024-01-12

### Fixed

- Llama index callback handler should now correctly nest the intermediary steps
- Toggling hide_cot parameter in the UI should correctly hide the `took n steps` buttons
- `running` loading button should only be displayed once when `hide_cot` is true and a message is being streamed

## [1.0.100] - 2024-01-10

### Added

- `on_logout` hook allowing to clear cookies when a user logs out

### Changed

- Chainlit apps won't crash anymore if the data layer is not reachable

### Fixed

- File upload now works when switching chat profiles
- Avatar with an image no longer have a background color
- If `hide_cot` is set to `true`, the UI will never get the intermediary steps (but they will still be persisted)
- Fixed a bug preventing to open past chats

## [1.0.0] - 2024-01-08

### Added

- Scroll down button
- If `hide_cot` is set to `true`, a `running` loader is displayed by default under the last message when a task is running.

### Changed

- Avatars are now always displayed
- Chat history sidebar has been revamped
- Stop task button has been moved to the input bar

### Fixed

- If `hide_cot` is set to `true`, the UI will never get the intermediary steps (but they will still be persisted)

## [1.0.0rc3] - 2023-12-21

### Fixed

- Elements are now working when authenticated
- First interaction is correctly set when resuming a chat

### Changed

- The copy button is hidden if `disable_feedback` is `true`

## [1.0.0rc2] - 2023-12-18

### Added

- Copy button under messages
- OAuth samesite cookie policy is now configurable through the `CHAINLIT_COOKIE_SAMESITE` env var

### Changed

- Relax Python version requirements
- If `hide_cot` is configured to `true`, steps will never be sent to the UI, but still persisted.
- Message buttons are now positioned below

## [1.0.0rc0] - 2023-12-12

### Added

- cl.Step

### Changed

- File upload uses HTTP instead of WS and no longer has size limitation
- `cl.AppUser` becomes `cl.User`
- `Prompt` has been split in `ChatGeneration` and `CompletionGeneration`
- `Action` now display a toaster in the UI while running

## [0.7.700] - 2023-11-28

### Added

- Support for custom HTML in message content is now an opt in feature in the config
- Uvicorn `ws_per_message_deflate` config param is now configurable like `UVICORN_WS_PER_MESSAGE_DEFLATE=false`

### Changed

- Latex support is no longer enabled by default and is now a feature in the config

### Fixed

- Fixed LCEL memory message order in the prompt playground
- Fixed a key error when using the file watcher (-w)
- Fixed several user experience issues with `on_chat_resume`
- `on_chat_end` is now always called when a chat ends
- Switching chat profiles correctly clears previous AskMessages

## [0.7.604] - 2023-11-15

### Fixed

- `on_chat_resume` now works properly with non json serializable objects
- `LangchainCallbackHandler` no longer send tokens to the wrong user under high concurrency
- Langchain cache should work when `cache` is to `true` in `config.toml`

## [0.7.603] - 2023-11-15

### Fixed

- Markdown links special characters are no longer encoded
- Collapsed messages no longer make the chat scroll
- Stringified Python objects are now displayed in a Python code block

## [0.7.602] - 2023-11-14

### Added

- Latex support (only supporting $$ notation)
- Go back button on element page

### Fixed

- Code blocks should no longer flicker or display `[object object]`.
- Now properly displaying empty messages with inlined elements
- Fixed `Too many values to unpack error` in langchain callback
- Langchain final streamed answer is now annotable with human feedback
- AzureOpenAI should now work properly in the Prompt Playground

### Changed

- Code blocks display has been enhanced
- Replaced aiohttp with httpx
- Prompt Playground has been updated to work with the new openai release (v1). Including tools
- Auth0 oauth provider has a new configurable env variable `OAUTH_AUTH0_ORIGINAL_DOMAIN`

## [0.7.500] - 2023-11-07

### Added

- `cl.on_chat_resume` decorator to enable users to continue a conversation.
- Support for OpenAI functions in the Prompt Playground
- Ability to add/remove messages in the Prompt Playground
- Plotly element to display interactive charts

### Fixed

- Langchain intermediate steps display are now much more readable
- Chat history loading latency has been enhanced
- UTF-8 characters are now correctly displayed in json code blocks
- Select widget `items` attribute is now working properly
- Chat profiles widget is no longer scrolling horizontally

## [0.7.400] - 2023-10-27

### Added

- Support for Langchain Expression Language. https://docs.chainlit.io/integrations/langchain
- UI rendering optimization to guarantee high framerate
- Chainlit Cloud latency optimization
- Speech recognition to type messages. https://docs.chainlit.io/backend/config/features
- Descope OAuth provider

### Changed

- `LangchainCallbackHandler` is now displaying inputs and outputs of intermediate steps.

### Fixed

- AskUserMessage now work properly with data persistence
- You can now use a custom okta authorization server for authentication

## [0.7.3] - 2023-10-17

### Added

- `ChatProfile` allows to configure different agents that the user can freely chose
- Multi modal support at the input bar level. Enabled by `features.multi_modal` in the config
- `cl.AskUserAction` allows to block code execution until the user clicked an action.
- Displaying readme when chat is empty is now configurable through `ui.show_readme_as_default` in the config

### Changed

- `cl.on_message` is no longer taking a string as parameter but rather a `cl.Message`

### Fixed

- Chat history is now correctly displayed on mobile
- Azure AD OAuth authentication should now correctly display the user profile picture

### Removed

- `@cl.on_file_upload` is replaced by true multi modal support at the input bar level

## [0.7.2] - 2023-10-10

### Added

- Logo is displayed in the UI header (works with custom logo)
- Azure AD single tenant is now supported
- `collapsed` attribute on the `Action` class
- Latency improvements when data persistence is enabled

### Changed

- Chat history has been entirely reworked
- Chat messages redesign
- `config.ui.base_url` becomes `CHAINLIT_URL` env variable

### Fixed

- File watcher (-w) is now working with nested module imports
- Unsupported character during OAuth authentication

## [0.7.1] - 2023-09-29

### Added

- Pydantic v2 support
- Okta auth provider
- Auth0 auth provider
- Prompt playground support for mix of template/formatted prompts
- `@cl.on_chat_end` decorator
- Textual comments to user feedback

### Fixed

- Langchain errors are now correctly indented
- Langchain nested chains prompts are now correctly displayed
- Langchain error TypeError: 'NoneType' object is not a mapping.
- Actions are now displayed on mobile
- Custom logo is now working as intended

## [0.7.0] - 2023-09-13

### Changed

- Authentication is now unopinionated:
  1. `@cl.password_auth_callback` for login/password auth
  2. `@cl.oauth_callback` for oAuth auth
  3. `@cl.header_auth_callback` for header auth
- Data persistence is now enabled through `CHAINLIT_API_KEY` env variable

### Removed

- `@cl.auth_client_factory` (see new authentication)
- `@cl.db_client_factory` (see new data persistence)

### Added

- `disable_human_feedback` parameter on `cl.Message`
- Configurable logo
- Configurable favicon
- Custom CSS injection
- GCP Vertex AI LLM provider
- Long message collpasing feature flag
- Enable Prompt Playground feature flag

### Fixed

- History page filters now work properly
- History page does not show empty conversations anymore
- Langchain callback handler Message errors

## [0.6.4] - 2023-08-30

### Added

- `@cl.on_file_upload` to enable spontaneous file uploads
- `LangchainGenericProvider` to add any Langchain LLM in the Prompt Playground
- `cl.Message` content now support dict (previously only supported string)
- Long messages are now collapsed by default

### Fixed

- Deadlock in the Llama Index callback handler
- Langchain MessagesPlaceholder and FunctionMessage are now correctly supported

## [0.6.3] - 2023-08-22

### Added

- Complete rework of the Prompt playground. Now supports custom LLMs, templates, variables and more
- Enhanced Langchain final answer streaming
- `remove_actions` method on the `Message` class
- Button to clear message history

### Fixed

- Chainlit CLI performance issue
- Llama Index v0.8+ callback handler. Now supports messages prompts
- Tasklist display, persistence and `.remove()`
- Custom headers growing infinitely large
- Action callback can now handle multiple actions
- Langflow integration load_flow_from_json
- Video and audio elements on Safari

## [0.6.2] - 2023-08-06

### Added

- Make the chat experience configurable with Chat Settings
- Authenticate users based on custom headers with the Custom Auth client

### Fixed

- Author rename now works with all kinds of messages
- Create message error with chainlit cloud (chenjuneking)

## [0.6.1] - 2023-07-24

### Added

- Security improvements
- Haystack callback handler
- Theme customizability

### Fixed

- Allow multiple browser tabs to connect to one Chainlit app
- Sidebar blocking the send button on mobile

## [0.6.0] - 2023-07-20

### Breaking changes

- Factories, run and post process decorators are removed.
- langchain_rename becomes author_rename and works globally
- Message.update signature changed

Migration guide available [here](https://docs.chainlit.io/guides/migration/0.6.0).

### Added

- Langchain final answer streaming
- Redesign of chainlit input elements
- Possibility to add custom endpoints to the fast api server
- New File Element
- Copy button in code blocks

### Fixed

- Persist session between websocket reconnection
- The UI is now more mobile friendly
- Avatar element Path parameter
- Increased web socket message max size to 100 mb
- Duplicated conversations in the history tab

## [0.5.2] - 2023-07-10

### Added

- Add the video element

### Fixed

- Fix the inline element flashing when scrolling the page, due to un-needed re-rendering
- Fix the orange flash effect on messages

## [0.5.1] - 2023-07-06

### Added

- Task list element
- Audio element
- All elements can use the `.remove()` method to remove themselves from the UI
- Can now use cloud auth with any data persistence mode (like local)
- Microsoft auth

### Fixed

- Files in app dir are now properly served (typical use case is displaying an image in the readme)
- Add missing attribute `size` to Pyplot element

## [0.5.0] - 2023-06-28

### Added

- Llama Index integration. Learn more [here](https://docs.chainlit.io/integrations/llama-index).
- Langflow integration. Learn more [here](https://docs.chainlit.io/integrations/langflow).

### Fixed

- AskUserMessage.remove() now works properly
- Avatar element cannot be referenced in messages anymore

## [0.4.2] - 2023-06-26

### Added

- New data persistence mode `local` and `custom` are available on top of the pre-existing `cloud` one. Learn more [here](https://docs.chainlit.io/data).

## [0.4.101] - 2023-06-24

### Fixed

- Performance improvements and bug fixes on run_sync and asyncify

## [0.4.1] - 2023-06-20

### Added

- File watcher now reloads the app when the config is updated
- cl.cache to avoid wasting time reloading expensive resources every time the app reloads

### Fixed

- Bug introduced by 0.4.0 preventing to run private apps
- Long line content breaking the sidebar with Text elements
- File watcher preventing to keyboard interrupt the chainlit process
- Updated socket io to fix a security issue
- Bug preventing config settings to be the default values for the settings in the UI

## [0.4.0] - 2023-06-16

### Added

- Pyplot chart element
- Config option `default_expand_messages` to enable the default expand message settings by default in the UI (breaking change)

### Fixed

- Scoped elements sharing names are now correctly displayed
- Clickable Element refs are now correctly displayed, even if another ref being a substring of it exists

## [0.3.0] - 2023-06-13

### Added

- Moving from sync to async runtime (breaking change):
  - Support async implementation (eg openai, langchain)
  - Performance improvements
  - Removed patching of different libraries
- Elements:
  - Merged LocalImage and RemoteImage to Image (breaking change)
  - New Avatar element to display avatars in messages
- AskFileMessage now supports multi file uploads (small breaking change)
- New settings interface including a new "Expand all" messages setting
- The element sidebar is resizable

### Fixed

- Secure origin issues when running on HTTP
- Updated the callback handler to langchain 0.0.198 latest changes
- Filewatcher issues
- Blank screen issues
- Port option in the CLI does not fail anymore because of os import

## [0.2.111] - 2023-06-09

### Fixed

- Pdf element reloading issue
- CI is more stable

## [0.2.110] - 2023-06-08

### Added

- `AskFileMessage`'s accept parameter can now can take a Dict to allow more fine grained rules. More infos here https://react-dropzone.org/#!/Accepting%20specific%20file%20types.
- The PDF viewer element helps you display local or remote PDF files ([documentation](https://docs.chainlit.io/api-reference/elements/pdf-viewer)).

### Fixed

- When running the tests, the chainlit cli is installed is installed in editable mode to run faster.

## [0.2.109] - 2023-05-31

### Added

- URL preview for social media share

### Fixed

- `max_http_buffer_size` is now set to 100mb, fixing the `max_size_mb` parameter of `AskFileMessage`

## [0.2.108] - 2023-05-30

### Fixed

- Enhanced security
- Global element display
- Display elements with display `page` based on their ids instead of their names

## [0.2.107] - 2023-05-28

### Added

- Rework of the Message, AskUserMessage and AskFileMessage APIs:
- `cl.send_message(...)` becomes `cl.Message(...).send()`
- `cl.send_ask_user(...)` becomes `cl.AskUserMessage(...).send()`
- `cl.send_ask_file(...)` becomes `cl.AskFileMessage(...).send()`
- `update` and `remove` methods to the `cl.Message` class

### Fixed

- Blank screen for windows users (https://github.com/Chainlit/chainlit/issues/3)
- Header navigation for mobile (https://github.com/Chainlit/chainlit/issues/12)

## [0.2.106] - 2023-05-26

### Added

- Starting to log changes in CHANGELOG.md
- Port and hostname are now configurable through the `CHAINLIT_HOST` and `CHAINLIT_PORT` env variables. You can also use `--host` and `--port` when running `chainlit run ...`.
- A label attribute to Actions to facilitate localization.

### Fixed

- Clicks on inlined `RemoteImage` now opens the image in a NEW tab.<|MERGE_RESOLUTION|>--- conflicted
+++ resolved
@@ -4,14 +4,14 @@
 
 The format is based on [Keep a Changelog](https://keepachangelog.com/en/1.0.0/).
 
-<<<<<<< HEAD
 ## [2.9.0] - 2025-11-06
 
 ### Added
 - Add better support for Multi-Agent implementations
   - Nested steps are now step.input -> child step -> step.output
   - Improved formatting and styling of Tasklist
-=======
+
+
 ## [2.8.5] - 2025-11-07
 ### Added
 - Add display_name to ChatProfile
@@ -23,7 +23,6 @@
 
 ### Changed
 - Remove FastAPI version restrictions
->>>>>>> 43fc20a5
 
 ## [2.8.4] - 2025-10-29
 
