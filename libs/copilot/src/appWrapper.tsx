--- conflicted
+++ resolved
@@ -10,32 +10,11 @@
 
 i18nSetupLocalization();
 interface Props {
-<<<<<<< HEAD
-  config: IWidgetConfig;
+  widgetConfig: IWidgetConfig;
   evoya: EvoyaConfig;
 }
 
-export default function AppWrapper({ config, evoya }: Props) {
-  const apiClient = makeApiClient(config.chainlitServer);
-
-  return (
-    <RecoilRoot>
-      <WidgetContext.Provider
-        value={{
-          accessToken: config.accessToken,
-          apiClient,
-          config,
-          evoya
-        }}
-      >
-        <App config={config} evoya={evoya} />
-      </WidgetContext.Provider>
-    </RecoilRoot>
-=======
-  widgetConfig: IWidgetConfig;
-}
-
-export default function AppWrapper({ widgetConfig }: Props) {
+export default function AppWrapper({ widgetConfig, evoya }: Props) {
   const apiClient = makeApiClient(widgetConfig.chainlitServer);
 
   return (
@@ -43,13 +22,13 @@
       <RecoilRoot>
         <WidgetContext.Provider
           value={{
-            accessToken: widgetConfig.accessToken
+            accessToken: widgetConfig.accessToken,
+            evoya
           }}
         >
-          <App widgetConfig={widgetConfig} />
+          <App widgetConfig={widgetConfig} evoya={evoya} />
         </WidgetContext.Provider>
       </RecoilRoot>
     </ChainlitContext.Provider>
->>>>>>> 052e8d81
   );
 }