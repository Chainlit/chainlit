import Chat from 'chat';
<<<<<<< HEAD
import { useState, useEffect, useContext } from 'react';
=======
import { useState } from 'react';
>>>>>>> 052e8d81

import { Box } from '@mui/material';
import Fade from '@mui/material/Fade';
import Popper from '@mui/material/Popper';
import useMediaQuery from '@mui/material/useMediaQuery';

import Header from 'components/Header';
import EvoyaHeader from 'evoya/EvoyaHeader';

interface Props {
  anchorEl?: HTMLElement | null;
  buttonHeight: string;
}

<<<<<<< HEAD
export default function PopOver({ anchorEl }: Props) {
  const isMobileLayout = useMediaQuery('(max-width: 599px)');
  const [visualViewportHeight, setVisualViewportHeight] = useState(window.visualViewport?.height ?? window.innerHeight);
  const [visualViewportOffsetTop, setVisualViewportOffsetTop] = useState(window.visualViewport?.offsetTop ?? 0);

  const viewportHandler = () => {
    console.log("visualViewport event")
    if (window.visualViewport) {
      setVisualViewportHeight(window.visualViewport.height);
      setVisualViewportOffsetTop(window.visualViewport.offsetTop);
    }
  }

  useEffect(() => {
    if (window.visualViewport) {
      window.visualViewport.addEventListener("resize", viewportHandler);
      window.visualViewport.addEventListener("scroll", viewportHandler);
    }
    return () => {
      if (window.visualViewport) {
        window.visualViewport.removeEventListener("resize", viewportHandler);
        window.visualViewport.removeEventListener("scroll", viewportHandler);
      }
    }
  }, []);

=======
export default function PopOver({ anchorEl, buttonHeight }: Props) {
  const [expanded, setExpanded] = useState(false);
>>>>>>> 052e8d81
  return (
    <Popper
      id="chainlit-copilot-popover"
      open={Boolean(anchorEl)}
      anchorEl={isMobileLayout ? null : anchorEl}
      placement="top"
      sx={{
        display: 'flex',
        flexDirection: 'column',
<<<<<<< HEAD
        inset: {
          xs: `${visualViewportOffsetTop}px 0px ${window.innerHeight - visualViewportOffsetTop}px 0px !important`,
          sm: 'auto auto 14px -24px !important'
        },
        height: {
          xs: `${visualViewportHeight}px`,
          sm: 'min(730px, calc(100vh - 100px))'
        },
        width: {
          xs: '100%',
          sm: 'min(400px, 80vw)'
        },
=======
        inset: 'auto auto 14px -24px !important',
        height: `min(730px, calc(100vh - ${buttonHeight} - 48px))`,
        width: expanded ? '80vw' : 'min(400px, 80vw)',
>>>>>>> 052e8d81
        overflow: 'hidden',
        borderRadius: {
          sm:'12px'
        },
        background: (theme) => theme.palette.background.default,
        boxShadow:
          '0 6px 6px 0 rgba(0,0,0,.02),0 8px 24px 0 rgba(0,0,0,.12)!important',
        zIndex: 9999
      }}
    >
      <Fade in={!!anchorEl}>
        <Box
          sx={{
            display: 'flex',
            flexDirection: 'column',
            height: '100%',
            width: '100%'
          }}
        >
<<<<<<< HEAD
          {/* <Header /> */}
          <EvoyaHeader showClose={true} noShow={false} />
=======
          <Header expanded={expanded} setExpanded={setExpanded} />
>>>>>>> 052e8d81
          <Chat />
        </Box>
      </Fade>
    </Popper>
  );
}<|MERGE_RESOLUTION|>--- conflicted
+++ resolved
@@ -1,9 +1,5 @@
 import Chat from 'chat';
-<<<<<<< HEAD
 import { useState, useEffect, useContext } from 'react';
-=======
-import { useState } from 'react';
->>>>>>> 052e8d81
 
 import { Box } from '@mui/material';
 import Fade from '@mui/material/Fade';
@@ -18,7 +14,6 @@
   buttonHeight: string;
 }
 
-<<<<<<< HEAD
 export default function PopOver({ anchorEl }: Props) {
   const isMobileLayout = useMediaQuery('(max-width: 599px)');
   const [visualViewportHeight, setVisualViewportHeight] = useState(window.visualViewport?.height ?? window.innerHeight);
@@ -45,10 +40,6 @@
     }
   }, []);
 
-=======
-export default function PopOver({ anchorEl, buttonHeight }: Props) {
-  const [expanded, setExpanded] = useState(false);
->>>>>>> 052e8d81
   return (
     <Popper
       id="chainlit-copilot-popover"
@@ -58,7 +49,6 @@
       sx={{
         display: 'flex',
         flexDirection: 'column',
-<<<<<<< HEAD
         inset: {
           xs: `${visualViewportOffsetTop}px 0px ${window.innerHeight - visualViewportOffsetTop}px 0px !important`,
           sm: 'auto auto 14px -24px !important'
@@ -71,11 +61,6 @@
           xs: '100%',
           sm: 'min(400px, 80vw)'
         },
-=======
-        inset: 'auto auto 14px -24px !important',
-        height: `min(730px, calc(100vh - ${buttonHeight} - 48px))`,
-        width: expanded ? '80vw' : 'min(400px, 80vw)',
->>>>>>> 052e8d81
         overflow: 'hidden',
         borderRadius: {
           sm:'12px'
@@ -95,12 +80,8 @@
             width: '100%'
           }}
         >
-<<<<<<< HEAD
           {/* <Header /> */}
           <EvoyaHeader showClose={true} noShow={false} />
-=======
-          <Header expanded={expanded} setExpanded={setExpanded} />
->>>>>>> 052e8d81
           <Chat />
         </Box>
       </Fade>
