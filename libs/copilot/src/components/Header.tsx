import { IconButton, Stack } from '@mui/material';

import ExpandIcon from '@chainlit/app/src/assets/expand';
import MinimizeIcon from '@chainlit/app/src/assets/minimize';
import { Logo } from '@chainlit/app/src/components/atoms/logo';

import ChatProfiles from './ChatProfiles';
import NewChatButton from './NewChatButton';

<<<<<<< HEAD

const Header = (): JSX.Element => (
=======
interface Props {
  expanded: boolean;
  setExpanded: (expanded: boolean) => void;
}

const Header = ({ expanded, setExpanded }: Props): JSX.Element => (
>>>>>>> 052e8d81
  <Stack
    px={3}
    py={1.5}
    direction="row"
    alignItems="center"
    justifyContent="space-between"
    bgcolor="background.paper"
  >
<<<<<<< HEAD
    <Logo style={{ maxHeight: '25px' }} />
    <Stack direction="row" alignItems="center" spacing={2}>
=======
    <Stack direction="row" alignItems="center" spacing={0.5}>
      <Logo style={{ maxHeight: '25px' }} />
      <IconButton onClick={() => setExpanded(!expanded)}>
        {expanded ? (
          <MinimizeIcon sx={{ width: 16, height: 16 }} />
        ) : (
          <ExpandIcon sx={{ width: 16, height: 16 }} />
        )}
      </IconButton>
    </Stack>
    <Stack direction="row" alignItems="center" spacing={1}>
>>>>>>> 052e8d81
      <ChatProfiles />
      <NewChatButton />
    </Stack>
  </Stack>
);

export default Header;<|MERGE_RESOLUTION|>--- conflicted
+++ resolved
@@ -7,17 +7,12 @@
 import ChatProfiles from './ChatProfiles';
 import NewChatButton from './NewChatButton';
 
-<<<<<<< HEAD
-
-const Header = (): JSX.Element => (
-=======
 interface Props {
   expanded: boolean;
   setExpanded: (expanded: boolean) => void;
 }
 
 const Header = ({ expanded, setExpanded }: Props): JSX.Element => (
->>>>>>> 052e8d81
   <Stack
     px={3}
     py={1.5}
@@ -26,10 +21,6 @@
     justifyContent="space-between"
     bgcolor="background.paper"
   >
-<<<<<<< HEAD
-    <Logo style={{ maxHeight: '25px' }} />
-    <Stack direction="row" alignItems="center" spacing={2}>
-=======
     <Stack direction="row" alignItems="center" spacing={0.5}>
       <Logo style={{ maxHeight: '25px' }} />
       <IconButton onClick={() => setExpanded(!expanded)}>
@@ -41,7 +32,6 @@
       </IconButton>
     </Stack>
     <Stack direction="row" alignItems="center" spacing={1}>
->>>>>>> 052e8d81
       <ChatProfiles />
       <NewChatButton />
     </Stack>
