--- conflicted
+++ resolved
@@ -2698,19 +2698,11 @@
     peerDependencies:
       react: ^18.2.0
 
-<<<<<<< HEAD
-  usehooks-ts@3.1.0:
-    resolution: {integrity: sha512-bBIa7yUyPhE1BCc0GmR96VU/15l/9gP1Ch5mYdLcFBaFGQsdmXkvjV0TtOqW1yUd6VjIwDunm+flSciCQXujiw==}
-    engines: {node: '>=16.15.0'}
-    peerDependencies:
-      react: ^16.8.0  || ^17 || ^18
-=======
   react-element-to-jsx-string@15.0.0:
     resolution: {integrity: sha512-UDg4lXB6BzlobN60P8fHWVPX3Kyw8ORrTeBtClmIlGdkOOE+GYQSFvmEU5iLLpwp/6v42DINwNcwOhOLfQ//FQ==}
     peerDependencies:
       react: ^0.14.8 || ^15.0.1 || ^16.0.0 || ^17.0.1 || ^18.0.0
       react-dom: ^0.14.8 || ^15.0.1 || ^16.0.0 || ^17.0.1 || ^18.0.0
->>>>>>> 5918b08f
 
   react-fast-compare@2.0.4:
     resolution: {integrity: sha512-suNP+J1VU1MWFKcyt7RtjiSWUjvidmQSlqu+eHslq+342xCbGTYmC0mEhPCOHxlW0CywylOC1u2DFAT+bv4dBw==}
@@ -3165,12 +3157,11 @@
     peerDependencies:
       browserslist: '>= 4.21.0'
 
-  usehooks-ts@2.9.1:
-    resolution: {integrity: sha512-2FAuSIGHlY+apM9FVlj8/oNhd+1y+Uwv5QNkMQz1oSfdHk4PXo1qoCw9I5M7j0vpH8CSWFJwXbVPeYDjLCx9PA==}
-    engines: {node: '>=16.15.0', npm: '>=8'}
-    peerDependencies:
-      react: ^16.8.0  || ^17.0.0 || ^18.0.0
-      react-dom: ^16.8.0  || ^17.0.0 || ^18.0.0
+  usehooks-ts@3.1.0:
+    resolution: {integrity: sha512-bBIa7yUyPhE1BCc0GmR96VU/15l/9gP1Ch5mYdLcFBaFGQsdmXkvjV0TtOqW1yUd6VjIwDunm+flSciCQXujiw==}
+    engines: {node: '>=16.15.0'}
+    peerDependencies:
+      react: ^16.8.0  || ^17 || ^18
 
   util-deprecate@1.0.2:
     resolution: {integrity: sha512-EPD5q1uXyFxJpCrLnCc1nHnq3gOa6DZBocAIiI2TaSCA7VCJ1UJDMagCzIkXNsUYfD1daK//LTEQ8xiIbrHtcw==}
