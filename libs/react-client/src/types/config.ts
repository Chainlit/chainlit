export interface IStarter {
  label: string;
  message: string;
  icon?: string;
}

export interface ChatProfile {
  default: boolean;
  icon?: string;
  name: string;
  markdown_description: string;
  starters?: IStarter[];
}

export interface IAudioConfig {
  enabled: boolean;
  sample_rate: number;
}

export interface IAuthConfig {
  requireLogin: boolean;
  passwordAuth: boolean;
  headerAuth: boolean;
  oauthProviders: string[];
  default_theme?: 'light' | 'dark';
  ui?: IChainlitConfig['ui'];
}

export interface IChainlitConfig {
  markdown?: string;
  ui: {
    name: string;
    description?: string;
    font_family?: string;
    default_theme?: 'light' | 'dark';
    layout?: 'default' | 'wide';
    default_sidebar_state?: 'open' | 'closed';
    cot: 'hidden' | 'tool_call' | 'full';
    github?: string;
    custom_css?: string;
    custom_js?: string;
    custom_font?: string;
    login_page_image?: string;
    login_page_image_filter?: string;
    login_page_image_dark_filter?: string;
    custom_meta_image_url?: string;
<<<<<<< HEAD
    logo_file_url?: string;
    avatar_file_url?: string;
    header_links?: { name: string; icon_url: string; url: string }[];
=======
    header_links?: {
      name: string;
      display_name: string;
      icon_url: string;
      url: string;
    }[];
>>>>>>> 6ec00703
  };
  features: {
    spontaneous_file_upload?: {
      enabled?: boolean;
      max_size_mb?: number;
      max_files?: number;
      accept?: string[] | Record<string, string[]>;
    };
    audio: IAudioConfig;
    unsafe_allow_html?: boolean;
    user_message_autoscroll?: boolean;
    latex?: boolean;
    edit_message?: boolean;
    mcp?: {
      enabled?: boolean;
      sse?: {
        enabled?: boolean;
      };
      stdio?: {
        enabled?: boolean;
      };
    };
  };
  debugUrl?: string;
  userEnv: string[];
  dataPersistence: boolean;
  threadResumable: boolean;
  chatProfiles: ChatProfile[];
  starters?: IStarter[];
  translation: object;
}<|MERGE_RESOLUTION|>--- conflicted
+++ resolved
@@ -44,18 +44,14 @@
     login_page_image_filter?: string;
     login_page_image_dark_filter?: string;
     custom_meta_image_url?: string;
-<<<<<<< HEAD
     logo_file_url?: string;
     avatar_file_url?: string;
-    header_links?: { name: string; icon_url: string; url: string }[];
-=======
     header_links?: {
       name: string;
       display_name: string;
       icon_url: string;
       url: string;
     }[];
->>>>>>> 6ec00703
   };
   features: {
     spontaneous_file_upload?: {
