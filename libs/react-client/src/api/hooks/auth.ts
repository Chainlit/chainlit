--- conflicted
+++ resolved
@@ -28,22 +28,14 @@
     setAuthConfig(data);
   }, [data, setAuthConfig]);
 
-<<<<<<< HEAD
+  const isReady = !!(!isLoading && authConfig);
+
   const logout = async () => {
     await apiClient.logout(accessToken);
-=======
-  const isReady = !!(!isLoading && authConfig);
-
-  const logout = async (reload = false) => {
-    await apiClient.logout();
->>>>>>> 1c5098c0
     setUser(null);
     removeToken();
     setAccessToken('');
     setThreadHistory(undefined);
-    if (reload) {
-      window.location.reload();
-    }
   };
 
   const saveAndSetToken = (token: string | null | undefined) => {
