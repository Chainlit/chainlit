--- conflicted
+++ resolved
@@ -1,9 +1,5 @@
 import { debounce } from 'lodash';
-<<<<<<< HEAD
-import { useCallback, useEffect } from 'react';
-=======
-import { useCallback, useContext } from 'react';
->>>>>>> 613a12c3
+import { useCallback, useContext, useEffect } from 'react';
 import {
   useRecoilState,
   useRecoilValue,
@@ -67,7 +63,6 @@
   const setTokenCount = useSetRecoilState(tokenCountState);
   const [chatProfile, setChatProfile] = useRecoilState(chatProfileState);
   const idToResume = useRecoilValue(threadIdToResumeState);
-<<<<<<< HEAD
   const [currentThreadId, setCurrentThreadId] =
     useRecoilState(currentThreadIdState);
 
@@ -79,9 +74,6 @@
     }
   }, [currentThreadId]);
 
-=======
-  const setCurrentThreadId = useSetRecoilState(currentThreadIdState);
->>>>>>> 613a12c3
   const _connect = useCallback(
     ({
       userEnv,
