--- conflicted
+++ resolved
@@ -15,11 +15,8 @@
   chatProfileState,
   chatSettingsInputsState,
   chatSettingsValueState,
-<<<<<<< HEAD
   checkboxGroupState,
-=======
   currentThreadIdState,
->>>>>>> 2cd9a0f2
   elementState,
   firstUserInteraction,
   loadingState,
