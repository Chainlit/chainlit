--- conflicted
+++ resolved
@@ -22,17 +22,11 @@
     }
   },
   "scripts": {
-<<<<<<< HEAD
     "build": "tsup src/index.ts theme/index.ts --dts --format=esm,cjs --clean --dts",
     "build:watch": "tsup src/index.ts theme/index.ts --watch --format=esm,cjs --sourcemap",
-    "lint": "eslint . --ext ts,tsx --report-unused-disable-directives --max-warnings 0"
-=======
-    "build": "tsup src/index.ts theme/index.ts hooks/index.ts --dts --format=esm,cjs --clean --dts",
-    "build:watch": "tsc && vite build --watch",
-    "lint": "eslint . --ext .ts,.tsx && tsc --noemit",
+    "lint": "eslint . --ext ts,tsx --report-unused-disable-directives --max-warnings 0",
     "format": "prettier **/*.{ts,tsx} --write --loglevel error",
     "test": "vitest run"
->>>>>>> b28bad25
   },
   "dependencies": {
     "@emotion/react": "^11.11.1",
