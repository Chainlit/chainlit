--- conflicted
+++ resolved
@@ -19,8 +19,7 @@
 import { grey } from '../../theme/palette';
 import { TextInput } from '../inputs/TextInput';
 import { AuthTemplate } from './AuthTemplate';
-<<<<<<< HEAD
-import { ProviderButton } from './ProviderButton';
+import { Provider, ProviderButton } from './ProviderButton';
 
 const signinErrors: Record<string, string> = {
   default: 'Unable to sign in.',
@@ -37,9 +36,6 @@
     'Sign in failed. Check the details you provided are correct.',
   sessionrequired: 'Please sign in to access this page.'
 };
-=======
-import { Provider, ProviderButton } from './ProviderButton';
->>>>>>> b28bad25
 
 const getErrorMessage = (errorType: string | null): string => {
   if (!errorType) {
