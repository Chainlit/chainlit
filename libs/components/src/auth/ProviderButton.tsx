import { GitHub, Google } from '@mui/icons-material';
import { Button } from '@mui/material';

import { grey } from '../../theme/palette';

<<<<<<< HEAD
function renderProviderIcon(provider: string) {
  switch (provider) {
    case 'google':
      return <Google />;
    case 'github':
      return <GitHub />;
    default:
      return null;
  }
}
=======
const ICONS: { [key: string]: React.ReactNode } = {
  google: <Google />,
  github: <GitHub />
  // microsoft: <Microsoft />
};

type Provider = 'Google' | 'GitHub' | 'Microsoft';
>>>>>>> b28bad25

interface ProviderButtonProps {
  provider: string;
  onClick: () => void;
  isSignIn?: boolean;
}

const ProviderButton = ({
  provider,
  onClick,
  isSignIn
}: ProviderButtonProps): JSX.Element => {
  return (
    <Button
      variant="outlined"
      color="inherit"
      startIcon={renderProviderIcon(provider.toLowerCase())}
      onClick={onClick}
      sx={{
        width: '100%',
        textTransform: 'none',
        borderColor: grey[400],
        padding: 1.5,
        paddingLeft: 3,
        justifyContent: 'flex-start'
      }}
    >{`${isSignIn ? 'Continue' : 'Sign up'} with ${provider}`}</Button>
  );
};

<<<<<<< HEAD
export { ProviderButton };
=======
export { ProviderButton };
export type { Provider };
>>>>>>> b28bad25
<|MERGE_RESOLUTION|>--- conflicted
+++ resolved
@@ -1,28 +1,20 @@
-import { GitHub, Google } from '@mui/icons-material';
+import { GitHub, Google, Microsoft } from '@mui/icons-material';
 import { Button } from '@mui/material';
 
 import { grey } from '../../theme/palette';
 
-<<<<<<< HEAD
 function renderProviderIcon(provider: string) {
   switch (provider) {
     case 'google':
       return <Google />;
     case 'github':
       return <GitHub />;
+    case 'microsoft':
+      return <Microsoft />;
     default:
       return null;
   }
 }
-=======
-const ICONS: { [key: string]: React.ReactNode } = {
-  google: <Google />,
-  github: <GitHub />
-  // microsoft: <Microsoft />
-};
-
-type Provider = 'Google' | 'GitHub' | 'Microsoft';
->>>>>>> b28bad25
 
 interface ProviderButtonProps {
   provider: string;
@@ -53,9 +45,4 @@
   );
 };
 
-<<<<<<< HEAD
-export { ProviderButton };
-=======
-export { ProviderButton };
-export type { Provider };
->>>>>>> b28bad25
+export { ProviderButton };