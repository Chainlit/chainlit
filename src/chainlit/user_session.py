<<<<<<< HEAD
from typing import Dict, Optional, TypedDict, TYPE_CHECKING

if TYPE_CHECKING:
    from chainlit.client.base import UserDict
=======
from typing import Dict
>>>>>>> d9b7919c

from chainlit.context import get_emitter


class UserSessionDict(TypedDict):
    id: str
    env: Dict[str, str]
    user_infos: Optional["UserDict"]
    headers: Dict[str, str]


user_sessions: Dict[str, UserSessionDict] = {}


class UserSession:
    """
    Developer facing user session class.
    Useful for the developer to store user specific data between calls.
    """

    def get(self, key, default=None):
        emitter = get_emitter()
        if not emitter:
            return default

        if emitter.session.id not in user_sessions:
            # Create a new user session
            user_sessions[emitter.session.id] = {}

        user_session = user_sessions[emitter.session.id]

        # Copy important fields from the session
        user_session["id"] = emitter.session.id
        user_session["env"] = emitter.session.user_env
        user_session["user_infos"] = emitter.session.auth_client.user_infos
<<<<<<< HEAD
        user_session["headers"] = emitter.session.headers
        if emitter.session.agent:
            user_session["agent"] = emitter.session.agent
=======
        if emitter.session.root_message:
            user_session["root_message"] = emitter.session.root_message
>>>>>>> d9b7919c

        return user_session.get(key, default)

    def set(self, key, value):
        emitter = get_emitter()
        if not emitter:
            return None

        if emitter.session.id not in user_sessions:
            user_sessions[emitter.session.id] = {}

        user_session = user_sessions[emitter.session.id]
        user_session[key] = value


user_session = UserSession()<|MERGE_RESOLUTION|>--- conflicted
+++ resolved
@@ -1,11 +1,8 @@
-<<<<<<< HEAD
 from typing import Dict, Optional, TypedDict, TYPE_CHECKING
 
 if TYPE_CHECKING:
     from chainlit.client.base import UserDict
-=======
-from typing import Dict
->>>>>>> d9b7919c
+    from chainlit.message import Message
 
 from chainlit.context import get_emitter
 
@@ -15,6 +12,7 @@
     env: Dict[str, str]
     user_infos: Optional["UserDict"]
     headers: Dict[str, str]
+    root_message: Optional["Message"]
 
 
 user_sessions: Dict[str, UserSessionDict] = {}
@@ -41,14 +39,10 @@
         user_session["id"] = emitter.session.id
         user_session["env"] = emitter.session.user_env
         user_session["user_infos"] = emitter.session.auth_client.user_infos
-<<<<<<< HEAD
         user_session["headers"] = emitter.session.headers
-        if emitter.session.agent:
-            user_session["agent"] = emitter.session.agent
-=======
+
         if emitter.session.root_message:
             user_session["root_message"] = emitter.session.root_message
->>>>>>> d9b7919c
 
         return user_session.get(key, default)
 
