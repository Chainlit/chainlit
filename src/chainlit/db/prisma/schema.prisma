datasource db {
  provider = "sqlite"
  url      = env("LOCAL_DB_PATH")
}

generator client {
  provider             = "prisma-client-py"
  recursive_type_depth = 5
}

model User {
  id            Int            @id @default(autoincrement())
  createdAt     DateTime       @default(now())
  email         String?        @unique
  name          String?
  role          String         @default("USER")
  conversations Conversation[]
}

model Conversation {
  id        String    @id @default(uuid())
  createdAt DateTime  @default(now())
  messages  Message[]
  elements  Element[]
  authorId  Int?
  author    User?     @relation(fields: [authorId], references: [id])
}

model Element {
  id             String       @id @default(uuid())
  createdAt      DateTime     @default(now())
  conversationId String
  conversation   Conversation @relation(fields: [conversationId], references: [id], onDelete: Cascade)
  type           String
  url            String
  name           String
  display        String
  size           String?
  language       String?
  forIds         String?
}

model Message {
  id             String       @id @default(uuid())
  createdAt      DateTime     @default(now())
  conversationId String
  conversation   Conversation @relation(fields: [conversationId], references: [id], onDelete: Cascade)
  authorIsUser   Boolean      @default(false)
  isError        Boolean      @default(false)
  waitForAnswer  Boolean      @default(false)
  indent         Int          @default(0)
  author         String
  content        String
  humanFeedback  Int          @default(0)
  language       String?
<<<<<<< HEAD
=======
  parentId       String?
  prompt         String?
>>>>>>> 4ac6a113
  // Sqlite does not support JSON
  prompt    String?
}<|MERGE_RESOLUTION|>--- conflicted
+++ resolved
@@ -53,11 +53,8 @@
   content        String
   humanFeedback  Int          @default(0)
   language       String?
-<<<<<<< HEAD
-=======
   parentId       String?
-  prompt         String?
->>>>>>> 4ac6a113
+
   // Sqlite does not support JSON
-  prompt    String?
+  prompt String?
 }