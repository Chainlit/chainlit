from pydantic.dataclasses import dataclass
from dataclasses_json import dataclass_json
from typing import Dict, Union
from abc import ABC, abstractmethod
import uuid

import aiofiles

from chainlit.emitter import get_emitter, BaseClient
from chainlit.telemetry import trace_event
from chainlit.types import ElementType, ElementDisplay, ElementSize
from base64 import b64encode, b64decode
from urllib import parse as urlparse


@dataclass_json
@dataclass
class Element(ABC):
    name: str
    type: ElementType
    display: ElementDisplay = "side"
    id: int = None
    tempId: str = None
    forId: str = None

    def __post_init__(self) -> None:
        trace_event(f"init {self.__class__.__name__}")
        self.emitter = get_emitter()
        if not self.emitter:
            raise RuntimeError("Element should be instantiated in a Chainlit context")

    @abstractmethod
    async def persist(self, client: BaseClient, for_id: str = None) -> Dict:
        pass

    async def before_emit(self, element: Dict) -> Dict:
        return element

    async def send(self, for_id: str = None):
        element = None

        # Cloud is enabled, upload the element to S3
        if self.emitter.client:
            element = await self.persist(self.emitter.client, for_id)

        if element:
            self.id = element["id"]
        elif not element:
            self.tempId = uuid.uuid4().hex
            element = self.to_dict()
            if for_id:
                element["forId"] = for_id

        if self.emitter.emit and element:
            trace_event(f"send {self.__class__.__name__}")
            element = await self.before_emit(element)
            await self.emitter.emit("element", element)


@dataclass
class LocalElement(Element):
    path: str = None
    content: bytes = None

    async def persist(self, client: BaseClient, for_id: str = None):
        if not self.content:
            raise ValueError("Must provide content")
<<<<<<< HEAD
        url = await client.upload_element(content=self.content, mime=self.mime)
=======
        url = client.upload_element(content=self.content, mime=None)
>>>>>>> 5d89f3de
        if url:
            size = getattr(self, "size", None)
            language = getattr(self, "language", None)
            element = await client.create_element(
                name=self.name,
                url=url,
                type=self.type,
                display=self.display,
                size=size,
                language=language,
                for_id=for_id,
            )
            return element

    async def preprocess_content(self):
        pass

    async def load(self):
        if self.path:
            async with aiofiles.open(self.path, "rb") as f:
                self.content = await f.read()
        elif self.content:
            await self.preprocess_content()
            return
        else:
            raise ValueError("Must provide path or content for LocalElement")

    async def send(self, for_id: str = None):
        await self.load()
        await super().send(for_id)


@dataclass
class RemoteElementBase:
    url: str


@dataclass
class ImageBase:
    type: ElementType = "image"
    mime: str = "image/png"
    size: ElementSize = "medium"


@dataclass
class RemoteElement(Element, RemoteElementBase):
    async def persist(self, client: BaseClient, for_id: str = None):
        size = getattr(self, "size", None)
        language = getattr(self, "language", None)
        element = await client.create_element(
            name=self.name,
            url=self.url,
            type=self.type,
            display=self.display,
            size=size,
            language=language,
            for_id=for_id,
        )
        return element


@dataclass
class LocalImage(ImageBase, LocalElement):
    """Useful to send an image living on the local filesystem to the UI."""

    def __post_init__(self):
        super().__post_init__()
        if self.path:
            with open(self.path, "rb") as f:
                self.content = f.read()
        elif self.content:
            pass
        else:
            raise ValueError("Must provide either path or content")


@dataclass
class RemoteImage(ImageBase, RemoteElement):
    """Useful to send an image based on an URL to the UI."""

    pass


@dataclass
class TextBase:
    content: Union[str, bytes] = None
    mime: str = "text/plain"
    type: ElementType = "text"
    language: str = None


@dataclass
class Text(TextBase, LocalElement):
    """Useful to send a text (not a message) to the UI."""

    async def preprocess_content(self):
        if isinstance(self.content, str):
            self.content = self.content.encode("utf-8")

    async def before_emit(self, text_element):
        if "content" in text_element and isinstance(text_element["content"], bytes):
            text_element["content"] = text_element["content"].decode("utf-8")
        return text_element


@dataclass
class Pdf(Element):
    """Useful to send a pdf (remote or local) to the UI."""

    type: ElementType = "pdf"
    url: str = None
    path: str = None
    content: bytes = None

    def persist(self, client: BaseClient, for_id: str = None):
        if not self.content and not self.url:
            raise ValueError("Must provide content or url")

        # Either upload the content or use the url
        url = None
        if self.content:
            url = client.upload_element(content=self.content, mime="application/pdf")
        else:
            url = self.url

        if url:
            element = client.create_element(
                name=self.name,
                url=url,
                type=self.type,
                display=self.display,
                for_id=for_id,
            )
            return element

    def __post_init__(self):
        if self.path:
            with open(self.path, "rb") as f:
                self.content = f.read()
        elif self.content or self.url:
            pass  # do nothing here
        else:
            raise ValueError("Must provide either path, content or url")<|MERGE_RESOLUTION|>--- conflicted
+++ resolved
@@ -65,11 +65,7 @@
     async def persist(self, client: BaseClient, for_id: str = None):
         if not self.content:
             raise ValueError("Must provide content")
-<<<<<<< HEAD
         url = await client.upload_element(content=self.content, mime=self.mime)
-=======
-        url = client.upload_element(content=self.content, mime=None)
->>>>>>> 5d89f3de
         if url:
             size = getattr(self, "size", None)
             language = getattr(self, "language", None)
