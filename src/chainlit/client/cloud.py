from typing import Dict, Any, Optional
import uuid

import asyncio
import aiohttp
from python_graphql_client import GraphqlClient

from chainlit.client.base import UserDict

from .base import BaseDBClient, BaseAuthClient, PaginatedResponse, PageInfo, UserDict

from chainlit.logger import logger
from chainlit.config import config


class GraphQLClient:
    def __init__(self, project_id: str, access_token: str):
        self.project_id = project_id
        self.headers = {
            "Authorization": access_token,
            "content-type": "application/json",
        }
        graphql_endpoint = f"{config.chainlit_server}/api/graphql"
        self.graphql_client = GraphqlClient(
            endpoint=graphql_endpoint, headers=self.headers
        )

    def query(self, query: str, variables: Dict[str, Any] = {}) -> Dict[str, Any]:
        """
        Execute a GraphQL query.

        :param query: The GraphQL query string.
        :param variables: A dictionary of variables for the query.
        :return: The response data as a dictionary.
        """
        return self.graphql_client.execute_async(query=query, variables=variables)

    def check_for_errors(self, response: Dict[str, Any], raise_error: bool = False):
        if "errors" in response:
            if raise_error:
                raise Exception(response["errors"][0])
            logger.error(response["errors"][0])
            return True
        return False

    def mutation(self, mutation: str, variables: Dict[str, Any] = {}) -> Dict[str, Any]:
        """
        Execute a GraphQL mutation.

        :param mutation: The GraphQL mutation string.
        :param variables: A dictionary of variables for the mutation.
        :return: The response data as a dictionary.
        """
        return self.graphql_client.execute_async(query=mutation, variables=variables)


class CloudAuthClient(BaseAuthClient, GraphQLClient):
    def __init__(self, project_id: str, access_token: str):
        super().__init__(project_id, access_token)

    async def get_user_infos(
        self,
    ) -> UserDict:
        data = {"projectId": self.project_id}

        async with aiohttp.ClientSession() as session:
            async with session.post(
                f"{config.chainlit_server}/api/me",
                json=data,
                headers=self.headers,
            ) as r:
                if not r.ok:
                    reason = await r.text()
                    raise ValueError(f"Failed to get user infos. {r.status}: {reason}")

                json = await r.json()
                self.user_infos = json
                return self.user_infos

    async def is_project_member(self) -> bool:
        try:
            user = await self.get_user_infos()
            return user["role"] != "ANONYMOUS"
        except ValueError as e:
            logger.error(e)
            return False


class CloudDBClient(BaseDBClient, GraphQLClient):
    conversation_id: Optional[str] = None
    lock: asyncio.Lock

    def __init__(self, project_id: str, access_token: str):
        self.lock = asyncio.Lock()
        super().__init__(project_id, access_token)

    async def create_user(self, variables: UserDict) -> bool:
        raise NotImplementedError

    async def get_project_members(self):
        query = """query ($projectId: String!) {
                    projectMembers(projectId: $projectId) {
                    edges {
                        cursor
                        node {
                        role
                        user {
                            email
                            name
                        }
                        }
                    }
                    }
                }"""
        variables = {"projectId": self.project_id}
        res = await self.query(query, variables)
        self.check_for_errors(res, raise_error=True)

        members = []

        for edge in res["data"]["projectMembers"]["edges"]:
            node = edge["node"]
            role = node["role"]
            name = node["user"]["name"]
            email = node["user"]["email"]
            members.append({"role": role, "name": name, "email": email})

        return members

    async def create_conversation(self) -> str:
        # If we run multiple send concurrently, we need to make sure we don't create multiple conversations.
        async with self.lock:
            if self.conversation_id:
                return self.conversation_id

            mutation = """
            mutation ($projectId: String!, $sessionId: String) {
                createConversation(projectId: $projectId, sessionId: $sessionId) {
                    id
                }
            }
            """
            variables = {"projectId": self.project_id}
            res = await self.mutation(mutation, variables)

            if self.check_for_errors(res):
                logger.warning("Could not create conversation.")
                return None

            return res["data"]["createConversation"]["id"]

    async def get_conversation_id(self):
        self.conversation_id = await self.create_conversation()

        return self.conversation_id

    async def delete_conversation(self, conversation_id: str):
        mutation = """
        mutation ($id: ID!) {
            deleteConversation(id: $id) {
                id
            }
        }
        """
        variables = {"id": conversation_id}
        res = await self.mutation(mutation, variables)
        self.check_for_errors(res, raise_error=True)

        return True

    async def get_conversation(self, conversation_id: str):
        query = """
        query ($id: ID!) {
            conversation(id: $id) {
                id
                createdAt
                messages {
                    id
                    isError
                    parentId
                    indent
                    author
                    content
                    waitForAnswer
                    humanFeedback
                    language
                    prompt
                    authorIsUser
                    createdAt
                }
                elements {
                    id
                    conversationId
                    type
                    name
                    url
                    display
                    language
                    size
                    forIds
                }
            }
        }
        """
        variables = {
            "id": conversation_id,
        }
        res = await self.query(query, variables)
        self.check_for_errors(res, raise_error=True)

        return res["data"]["conversation"]

    async def get_conversations(self, pagination, filter):
        query = """query (
        $first: Int
        $projectId: String!
        $cursor: String
        $withFeedback: Int
        $authorEmail: String
        $search: String
    ) {
        conversations(
        first: $first
        cursor: $cursor
        projectId: $projectId
        withFeedback: $withFeedback
        authorEmail: $authorEmail
        search: $search
        ) {
        pageInfo {
            endCursor
            hasNextPage
        }
        edges {
            cursor
            node {
            id
            createdAt
            elementCount
            messageCount
            author {
                name
                email
            }
            messages {
                content
            }
            }
        }
        }
    }"""

        variables = {
            "projectId": self.project_id,
            "first": pagination.first,
            "cursor": pagination.cursor,
            "withFeedback": filter.feedback,
            "authorEmail": filter.authorEmail,
            "search": filter.search,
        }
        res = await self.query(query, variables)
        self.check_for_errors(res, raise_error=True)

        conversations = []

        for edge in res["data"]["conversations"]["edges"]:
            node = edge["node"]
            conversations.append(node)

        page_info = res["data"]["conversations"]["pageInfo"]

        return PaginatedResponse(
            pageInfo=PageInfo(
                hasNextPage=page_info["hasNextPage"],
                endCursor=page_info["endCursor"],
            ),
            data=conversations,
        )

    async def set_human_feedback(self, message_id, feedback):
        mutation = """mutation ($messageId: ID!, $humanFeedback: Int!) {
                        setHumanFeedback(messageId: $messageId, humanFeedback: $humanFeedback) {
                            id
                            humanFeedback
                    }
                }"""
        variables = {"messageId": message_id, "humanFeedback": feedback}
        res = await self.mutation(mutation, variables)
        self.check_for_errors(res, raise_error=True)

        return True

    async def get_message(self):
        raise NotImplementedError

    async def create_message(self, variables: Dict[str, Any]) -> str:
        c_id = await self.get_conversation_id()

        if not c_id:
            logger.warning("Missing conversation ID, could not persist the message.")
            return None

        variables["conversationId"] = c_id

        mutation = """
<<<<<<< HEAD
        mutation ($conversationId: ID!, $author: String!, $content: String!, $language: String, $prompt: Json, $isError: Boolean, $indent: Int, $authorIsUser: Boolean, $waitForAnswer: Boolean, $createdAt: StringOrFloat) {
            createMessage(conversationId: $conversationId, author: $author, content: $content, language: $language, prompt: $prompt, isError: $isError, indent: $indent, authorIsUser: $authorIsUser, waitForAnswer: $waitForAnswer, createdAt: $createdAt) {
=======
        mutation ($id: ID, $conversationId: ID!, $author: String!, $content: String!, $language: String, $prompt: String, $llmSettings: Json, $isError: Boolean, $parentId: String, $indent: Int, $authorIsUser: Boolean, $waitForAnswer: Boolean, $createdAt: StringOrFloat) {
            createMessage(id: $id, conversationId: $conversationId, author: $author, content: $content, language: $language, prompt: $prompt, llmSettings: $llmSettings, isError: $isError, parentId: $parentId, indent: $indent, authorIsUser: $authorIsUser, waitForAnswer: $waitForAnswer, createdAt: $createdAt) {
>>>>>>> 4ac6a113
                id
            }
        }
        """
        res = await self.mutation(mutation, variables)
        if self.check_for_errors(res):
            logger.warning("Could not create message.")
            return None

        return res["data"]["createMessage"]["id"]

    async def update_message(self, message_id: str, variables: Dict[str, Any]) -> bool:
        mutation = """
<<<<<<< HEAD
        mutation ($messageId: ID!, $author: String!, $content: String!, $language: String, $prompt: Json) {
            updateMessage(messageId: $messageId, author: $author, content: $content, language: $language, prompt: $prompt) {
=======
        mutation ($messageId: ID!, $author: String!, $content: String!, $parentId: String, $language: String, $prompt: String, $llmSettings: Json) {
            updateMessage(messageId: $messageId, author: $author, content: $content, parentId: $parentId, language: $language, prompt: $prompt, llmSettings: $llmSettings) {
>>>>>>> 4ac6a113
                id
            }
        }
        """
        variables = variables.copy()
        variables["messageId"] = message_id
        res = await self.mutation(mutation, variables)

        if self.check_for_errors(res):
            logger.warning("Could not update message.")
            return False

        return True

    async def delete_message(self, message_id: str) -> bool:
        mutation = """
        mutation ($messageId: ID!) {
            deleteMessage(messageId: $messageId) {
                id
            }
        }
        """
        res = await self.mutation(mutation, {"messageId": message_id})

        if self.check_for_errors(res):
            logger.warning("Could not delete message.")
            return False

        return True

    async def get_element(self, conversation_id, element_id):
        query = """query (
        $conversationId: ID!
        $id: ID!
    ) {
        element(
        conversationId: $conversationId,
        id: $id
        ) {
        id
        conversationId
        type
        name
        url
        display
        language
        size
        forIds
        }
    }"""

        variables = {
            "conversationId": conversation_id,
            "id": element_id,
        }
        res = await self.query(query, variables)
        self.check_for_errors(res, raise_error=True)

        return res["data"]["element"]

    async def create_element(self, variables):
        c_id = await self.get_conversation_id()

        if not c_id:
            logger.warning("Missing conversation ID, could not persist the element.")
            return None

        mutation = """
        mutation ($conversationId: ID!, $type: String!, $url: String!, $name: String!, $display: String!, $forIds: [String!]!, $size: String, $language: String) {
            createElement(conversationId: $conversationId, type: $type, url: $url, name: $name, display: $display, size: $size, language: $language, forIds: $forIds) {
                id,
                type,
                url,
                name,
                display,
                size,
                language,
                forIds
            }
        }
        """
        variables["conversationId"] = c_id
        res = await self.mutation(mutation, variables)

        if self.check_for_errors(res):
            logger.warning("Could not create element.")
            return None

        return res["data"]["createElement"]

    async def update_element(self, variables):
        c_id = await self.get_conversation_id()

        if not c_id:
            logger.warning("Missing conversation ID, could not persist the element.")
            return None

        mutation = """
        mutation ($conversationId: ID!, $id: ID!, $forIds: [String!]!) {
            updateElement(conversationId: $conversationId, id: $id, forIds: $forIds) {
                id,
            }
        }
        """

        variables = variables.copy()
        variables["conversationId"] = c_id
        res = await self.mutation(mutation, variables)

        if self.check_for_errors(res):
            logger.warning("Could not update element.")
            return None

        return res["data"]["updateElement"]

    async def upload_element(self, content: bytes, mime: str) -> str:
        id = str(uuid.uuid4())
        body = {"projectId": self.project_id, "fileName": id, "contentType": mime}

        path = f"/api/upload/file"

        async with aiohttp.ClientSession() as session:
            async with session.post(
                f"{config.chainlit_server}{path}",
                json=body,
                headers=self.headers,
            ) as r:
                if not r.ok:
                    reason = await r.text()
                    logger.error(f"Failed to upload file: {reason}")
                    return ""
                json_res = await r.json()

        upload_details = json_res["post"]
        permanent_url = json_res["permanentUrl"]

        form_data = aiohttp.FormData()

        # Add fields to the form_data
        for field_name, field_value in upload_details["fields"].items():
            form_data.add_field(field_name, field_value)

        # Add file to the form_data
        form_data.add_field("file", content, content_type="multipart/form-data")
        async with aiohttp.ClientSession() as session:
            async with session.post(
                upload_details["url"],
                data=form_data,
            ) as upload_response:
                if not upload_response.ok:
                    reason = await upload_response.text()
                    logger.error(f"Failed to upload file: {reason}")
                    return ""

                url = f'{upload_details["url"]}/{upload_details["fields"]["key"]}'
                return permanent_url<|MERGE_RESOLUTION|>--- conflicted
+++ resolved
@@ -303,13 +303,8 @@
         variables["conversationId"] = c_id
 
         mutation = """
-<<<<<<< HEAD
-        mutation ($conversationId: ID!, $author: String!, $content: String!, $language: String, $prompt: Json, $isError: Boolean, $indent: Int, $authorIsUser: Boolean, $waitForAnswer: Boolean, $createdAt: StringOrFloat) {
-            createMessage(conversationId: $conversationId, author: $author, content: $content, language: $language, prompt: $prompt, isError: $isError, indent: $indent, authorIsUser: $authorIsUser, waitForAnswer: $waitForAnswer, createdAt: $createdAt) {
-=======
-        mutation ($id: ID, $conversationId: ID!, $author: String!, $content: String!, $language: String, $prompt: String, $llmSettings: Json, $isError: Boolean, $parentId: String, $indent: Int, $authorIsUser: Boolean, $waitForAnswer: Boolean, $createdAt: StringOrFloat) {
-            createMessage(id: $id, conversationId: $conversationId, author: $author, content: $content, language: $language, prompt: $prompt, llmSettings: $llmSettings, isError: $isError, parentId: $parentId, indent: $indent, authorIsUser: $authorIsUser, waitForAnswer: $waitForAnswer, createdAt: $createdAt) {
->>>>>>> 4ac6a113
+        mutation ($id: ID, $conversationId: ID!, $author: String!, $content: String!, $language: String, $prompt: Json, $isError: Boolean, $parentId: String, $indent: Int, $authorIsUser: Boolean, $waitForAnswer: Boolean, $createdAt: StringOrFloat) {
+            createMessage(id: $id, conversationId: $conversationId, author: $author, content: $content, language: $language, prompt: $prompt, isError: $isError, parentId: $parentId, indent: $indent, authorIsUser: $authorIsUser, waitForAnswer: $waitForAnswer, createdAt: $createdAt) {
                 id
             }
         }
@@ -323,13 +318,8 @@
 
     async def update_message(self, message_id: str, variables: Dict[str, Any]) -> bool:
         mutation = """
-<<<<<<< HEAD
-        mutation ($messageId: ID!, $author: String!, $content: String!, $language: String, $prompt: Json) {
-            updateMessage(messageId: $messageId, author: $author, content: $content, language: $language, prompt: $prompt) {
-=======
-        mutation ($messageId: ID!, $author: String!, $content: String!, $parentId: String, $language: String, $prompt: String, $llmSettings: Json) {
-            updateMessage(messageId: $messageId, author: $author, content: $content, parentId: $parentId, language: $language, prompt: $prompt, llmSettings: $llmSettings) {
->>>>>>> 4ac6a113
+        mutation ($messageId: ID!, $author: String!, $content: String!, $parentId: String, $language: String, $prompt: Json) {
+            updateMessage(messageId: $messageId, author: $author, content: $content, parentId: $parentId, language: $language,  prompt: $prompt) {
                 id
             }
         }
