from typing import Dict, TypedDict, Optional, Callable, Any, Union
from chainlit.client.base import BaseClient
from chainlit.types import AskResponse


class Session(TypedDict):
    """Internal session object."""

    # The ID of the session
    id: str
    # Function to ask the user a question
    ask_user: Callable[[Any, Optional[int]], Union[AskResponse, None]]
    # Function to emit a message to the user
    emit: Callable[[str, Any], None]
    # User specific environment variables. Empty if no user environment variables are required.
    user_env: Dict[str, str]
    # Optional langchain agent
    agent: Any
<<<<<<< HEAD
    # Optional llama instance
    llama_instance: Any
    # If the session is currently running a sync task
    running_sync: bool
=======
>>>>>>> a65c2b0c
    # Whether the current task should be stopped
    should_stop: bool
    # Optional client to persist messages and files
    client: Optional[BaseClient]


sessions: Dict[str, Session] = {}<|MERGE_RESOLUTION|>--- conflicted
+++ resolved
@@ -16,13 +16,8 @@
     user_env: Dict[str, str]
     # Optional langchain agent
     agent: Any
-<<<<<<< HEAD
     # Optional llama instance
     llama_instance: Any
-    # If the session is currently running a sync task
-    running_sync: bool
-=======
->>>>>>> a65c2b0c
     # Whether the current task should be stopped
     should_stop: bool
     # Optional client to persist messages and files
