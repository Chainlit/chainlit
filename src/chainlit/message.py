--- conflicted
+++ resolved
@@ -153,20 +153,8 @@
         self.language = language
         self.parent_id = parent_id
         self.indent = indent
-<<<<<<< HEAD
-        self.actions = actions
-        self.elements = elements
-=======
         self.actions = actions if actions is not None else []
         self.elements = elements if elements is not None else []
-        self.llm_settings = None
-
-        if llm_settings is None and prompt is not None:
-            self.llm_settings = LLMSettings().to_dict()
-
-        if llm_settings:
-            self.llm_settings = llm_settings.to_dict()
->>>>>>> f5162003
 
         super().__post_init__()
 
