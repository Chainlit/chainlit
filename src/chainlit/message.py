--- conflicted
+++ resolved
@@ -155,16 +155,6 @@
         self.indent = indent
         self.actions = actions
         self.elements = elements
-<<<<<<< HEAD
-=======
-        self.llm_settings = None
-
-        if llm_settings is None and prompt is not None:
-            self.llm_settings = LLMSettings().to_dict()
-
-        if llm_settings:
-            self.llm_settings = llm_settings.to_dict()
->>>>>>> 4ac6a113
 
         super().__post_init__()
 
@@ -192,11 +182,6 @@
             "createdAt": self.created_at,
             "content": self.content,
             "author": self.author,
-<<<<<<< HEAD
-=======
-            "prompt": self.prompt,
-            "llmSettings": self.llm_settings,
->>>>>>> 4ac6a113
             "language": self.language,
             "parentId": self.parent_id,
             "indent": self.indent,
