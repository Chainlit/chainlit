from typing import Any, Dict, List, Optional

from llama_index.callbacks.base import BaseCallbackHandler
from llama_index.callbacks.schema import CBEventType, EventPayload
from llama_index.llms.base import ChatResponse

from chainlit.context import context_var
from chainlit.element import Text
from chainlit.message import Message
from chainlit.prompt import Prompt
from chainlit.sync import run_sync

DEFAULT_IGNORE = [
    CBEventType.CHUNKING,
    CBEventType.SYNTHESIZE,
    CBEventType.EMBEDDING,
    CBEventType.NODE_PARSING,
    CBEventType.QUERY,
    CBEventType.TREE,
]


class LlamaIndexCallbackHandler(BaseCallbackHandler):
    """Base callback handler that can be used to track event starts and ends."""

    def __init__(
        self,
        event_starts_to_ignore: List[CBEventType] = DEFAULT_IGNORE,
        event_ends_to_ignore: List[CBEventType] = DEFAULT_IGNORE,
    ) -> None:
        """Initialize the base callback handler."""
        self.context = context_var.get()
        self.event_starts_to_ignore = tuple(event_starts_to_ignore)
        self.event_ends_to_ignore = tuple(event_ends_to_ignore)

    def _restore_context(self) -> None:
        """Restore Chainlit context in the current thread

        Chainlit context is local to the main thread, and LlamaIndex
        runs the callbacks in its own threads, so they don't have a
        Chainlit context by default.

        This method restores the context in which the callback handler
        has been created (it's always created in the main thread), so
        that we can actually send messages.
        """
        context_var.set(self.context)

    def _get_parent_id(self) -> Optional[str]:
        """Get the parent message id"""
        if root_message := self.context.session.root_message:
            return root_message.id
        return None

    def start_trace(self, trace_id: Optional[str] = None) -> None:
        """Run when an event starts and return id of event."""
        self._restore_context()
        run_sync(
            Message(
                author=trace_id or "llama_index",
                parent_id=self._get_parent_id(),
                content="",
            ).send()
        )

    def on_event_end(
        self,
        event_type: CBEventType,
        payload: Optional[Dict[str, Any]] = None,
        event_id: str = "",
        **kwargs: Any,
    ) -> None:
        """Run when an event ends."""
        if payload is None:
            return

        self._restore_context()

        if event_type == CBEventType.RETRIEVE:
            sources = payload.get(EventPayload.NODES)
            if sources:
                elements = [
                    Text(name=f"Source {idx}", content=source.node.get_text())
                    for idx, source in enumerate(sources)
                ]
                source_refs = "\, ".join(
                    [f"Source {idx}" for idx, _ in enumerate(sources)]
                )
                content = f"Retrieved the following sources: {source_refs}"

                run_sync(
                    Message(
                        content=content,
                        author=event_type,
                        elements=elements,
                        parent_id=self._get_parent_id(),
                    ).send()
                )

        if event_type == CBEventType.LLM:
            response = payload.get(EventPayload.RESPONSE)
            content = response.message.content if response else ""

            run_sync(
                Message(
                    content=content,
                    author=event_type,
<<<<<<< HEAD
                    parent_id=parent_id,
                    prompt=Prompt(
                        formatted=payload.get(EventPayload.PROMPT),
                        completion=payload.get(EventPayload.RESPONSE, ""),
                    ),
=======
                    parent_id=self._get_parent_id(),
                    prompt=payload.get(EventPayload.PROMPT),
>>>>>>> fb8853a0
                ).send()
            )

    def _noop(self, *args, **kwargs):
        pass

    on_event_start = _noop
    end_trace = _noop<|MERGE_RESOLUTION|>--- conflicted
+++ resolved
@@ -2,7 +2,7 @@
 
 from llama_index.callbacks.base import BaseCallbackHandler
 from llama_index.callbacks.schema import CBEventType, EventPayload
-from llama_index.llms.base import ChatResponse
+from llama_index.llms.base import ChatResponse, CompletionResponse
 
 from chainlit.context import context_var
 from chainlit.element import Text
@@ -98,23 +98,24 @@
                 )
 
         if event_type == CBEventType.LLM:
+            formatted_prompt = payload.get(EventPayload.PROMPT)
             response = payload.get(EventPayload.RESPONSE)
-            content = response.message.content if response else ""
+            if isinstance(response, ChatResponse):
+                content = response.message.content or ""
+            elif isinstance(response, CompletionResponse):
+                content = response.text
+            else:
+                content = ""
 
             run_sync(
                 Message(
                     content=content,
                     author=event_type,
-<<<<<<< HEAD
-                    parent_id=parent_id,
+                    parent_id=self._get_parent_id(),
                     prompt=Prompt(
-                        formatted=payload.get(EventPayload.PROMPT),
-                        completion=payload.get(EventPayload.RESPONSE, ""),
+                        formatted=formatted_prompt,
+                        completion=content,
                     ),
-=======
-                    parent_id=self._get_parent_id(),
-                    prompt=payload.get(EventPayload.PROMPT),
->>>>>>> fb8853a0
                 ).send()
             )
 
