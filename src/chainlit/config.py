--- conflicted
+++ resolved
@@ -106,7 +106,6 @@
     on_stop: Optional[Callable[[], Any]] = None
     on_chat_start: Optional[Callable[[], Any]] = None
     on_message: Optional[Callable[[str], Any]] = None
-<<<<<<< HEAD
     lc_agent_is_async: Optional[bool] = None
     lc_run: Optional[Callable[[Any, str], str]] = None
     lc_postprocess: Optional[Callable[[Any], str]] = None
@@ -116,10 +115,7 @@
     langflow_schema: Union[Dict, str] = None
     auth_client_factory: Optional[Callable[[Dict[str, str]], "BaseAuthClient"]] = None
     db_client_factory: Optional[Callable[[Dict[str, str], Dict], "BaseDBClient"]] = None
-=======
     author_rename: Optional[Callable[[str], str]] = None
-    client_factory: Optional[Callable[[str], "BaseDBClient"]] = None
->>>>>>> 2f3a7109
 
     def validate(self):
         requires_one_of = [
