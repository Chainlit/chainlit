<<<<<<< HEAD
from typing import Optional, Any, Callable, List, Dict, Union, TYPE_CHECKING
=======
from typing import Optional, Any, Callable, Literal, List, Dict, TYPE_CHECKING
>>>>>>> a65c2b0c
import os
import sys
import tomli
from pydantic.dataclasses import dataclass
from dataclasses_json import dataclass_json
from importlib import util
from chainlit.logger import logger
from chainlit.version import __version__

if TYPE_CHECKING:
    from chainlit.action import Action
    from chainlit.client.base import BaseClient

PACKAGE_ROOT = os.path.dirname(__file__)

# Get the directory the script is running from
APP_ROOT = os.getcwd()

config_dir = os.path.join(APP_ROOT, ".chainlit")
config_file = os.path.join(config_dir, "config.toml")

# Default config file created if none exists
DEFAULT_CONFIG_STR = f"""[project]
# If true (default), the app will be available to anonymous users.
# If false, users will need to authenticate and be part of the project to use the app.
public = true

# The project ID (found on https://cloud.chainlit.io).
# The project ID is required when public is set to false or when using the cloud database.
#id = ""

# Uncomment if you want to persist the chats.
# local will create a database in your .chainlit directory (requires node.js installed).
# cloud will use the Chainlit cloud database.
# custom will load use your custom client.
# database = "local"

# Whether to enable telemetry (default: true). No personal data is collected.
enable_telemetry = true

# List of environment variables to be provided by each user to use the app.
user_env = []

[UI]
# Name of the app and chatbot.
name = "Chatbot"

# Description of the app and chatbot. This is used for HTML tags.
# description = ""

# The default value for the expand messages settings.
default_expand_messages = false

# Hide the chain of thought details from the user in the UI.
hide_cot = false

# Link to your github repo. This will add a github button in the UI's header.
# github = ""

[meta]
generated_by = "{__version__}"
"""

chainlit_prod_url = os.environ.get("CHAINLIT_PROD_URL")
chainlit_server = "https://cloud.chainlit.io"


DEFAULT_HOST = "0.0.0.0"
DEFAULT_PORT = 8000


@dataclass()
class RunSettings:
    # Name of the module (python file) used in the run command
    module_name: Optional[str] = None
    host: str = DEFAULT_HOST
    port: int = DEFAULT_PORT
    headless: bool = False
    watch: bool = False
    no_cache: bool = False
    debug: bool = False
    ci: bool = False


@dataclass_json
@dataclass()
class UISettings:
    name: str
    description: str = ""
    hide_cot: bool = False
    default_expand_messages: bool = False
    github: str = None


@dataclass()
class CodeSettings:
    # Developer defined callbacks for each action. Key is the action name, value is the callback function.
    action_callbacks: Dict[str, Callable[["Action"], Any]]
    # Module object loaded from the module_name
    module: Any = None
    # Bunch of callbacks defined by the developer
    on_stop: Optional[Callable[[], Any]] = None
    on_chat_start: Optional[Callable[[], Any]] = None
    on_message: Optional[Callable[[str], Any]] = None
    lc_agent_is_async: Optional[bool] = None
    lc_run: Optional[Callable[[Any, str], str]] = None
    lc_postprocess: Optional[Callable[[Any], str]] = None
    lc_factory: Optional[Callable[[], Any]] = None
    lc_rename: Optional[Callable[[str], str]] = None
<<<<<<< HEAD
    llama_index_factory: Optional[Callable[[], Any]] = None
    langflow_schema: Union[Dict, str] = None
=======
    client_factory: Optional[Callable[[str], "BaseClient"]] = None
>>>>>>> a65c2b0c

    def validate(self):
        requires_one_of = [
            "lc_factory",
            "llama_index_factory",
            "on_message",
            "on_chat_start",
        ]

        mutually_exclusive = ["lc_factory", "llama_index_factory"]

        # Check if at least one of the required attributes is set
        if not any(getattr(self, attr) for attr in requires_one_of):
            raise ValueError(
                f"Module should at least expose one of {', '.join(requires_one_of)} function"
            )

        # Check if any mutually exclusive attributes are set together
        for i, attr1 in enumerate(mutually_exclusive):
            for attr2 in mutually_exclusive[i + 1 :]:
                if getattr(self, attr1) and getattr(self, attr2):
                    raise ValueError(
                        f"Module should not expose both {attr1} and {attr2} functions"
                    )

        return True


@dataclass_json
@dataclass()
class ProjectSettings:
    # Enables Cloud features if provided
    id: Optional[str] = None
    # Whether the app is available to anonymous users or only to team members.
    public: bool = True
    # Storage type
    database: Optional[Literal["local", "cloud", "custom"]] = None
    # Whether to enable telemetry. No personal data is collected.
    enable_telemetry: bool = True
    # List of environment variables to be provided by each user to use the app. If empty, no environment variables will be asked to the user.
    user_env: List[str] = None
    # Path to the local langchain cache database
    lc_cache_path: str = None
    # Path to the local chat db
    local_db_path: str = None
    # Path to the local file system
    local_fs_path: str = None


@dataclass()
class ChainlitConfig:
    # Directory where the Chainlit project is located
    root = APP_ROOT
    # Chainlit server URL. Used only for cloud features
    chainlit_server: str
    # The url of the deployed app. Only set if the app is deployed.
    chainlit_prod_url = chainlit_prod_url

    run: RunSettings
    ui: UISettings
    project: ProjectSettings
    code: CodeSettings


def init_config(log=False):
    """Initialize the configuration file if it doesn't exist."""
    if not os.path.exists(config_file):
        os.makedirs(config_dir, exist_ok=True)
        with open(config_file, "w", encoding="utf-8") as f:
            f.write(DEFAULT_CONFIG_STR)
            logger.info(f"Created default config file at {config_file}")
    elif log:
        logger.info(f"Config file already exists at {config_file}")


def load_module(target: str):
    """Load the specified module."""

    # Get the target's directory
    target_dir = os.path.dirname(os.path.abspath(target))

    # Add the target's directory to the Python path
    sys.path.insert(0, target_dir)

    spec = util.spec_from_file_location(target, target)
    module = util.module_from_spec(spec)
    spec.loader.exec_module(module)

    # Remove the target's directory from the Python path
    sys.path.pop(0)

    config.code.validate()


def load_settings():
    with open(config_file, "rb") as f:
        toml_dict = tomli.load(f)
        # Load project settings
        project_config = toml_dict.get("project", {})
        ui_settings = toml_dict.get("UI", {})
        meta = toml_dict.get("meta")

        if not meta or meta.get("generated_by") <= "0.3.0":
            raise ValueError(
                "Your config file is outdated. Please delete it and restart the app to regenerate it."
            )

        lc_cache_path = os.path.join(config_dir, ".langchain.db")
        local_db_path = os.path.join(config_dir, "chat.db")
        local_fs_path = os.path.join(config_dir, "chat_files")

        os.environ[
            "LOCAL_DB_PATH"
        ] = f"file:{local_db_path}?socket_timeout=10&connection_limit=1"

        project_settings = ProjectSettings(
            lc_cache_path=lc_cache_path,
            local_db_path=local_db_path,
            local_fs_path=local_fs_path,
            **project_config,
        )

        ui_settings = UISettings(**ui_settings)

        if not project_settings.public and not project_settings.id:
            raise ValueError("Project ID is required when public is set to false.")

        return {
            "ui": ui_settings,
            "project": project_settings,
            "code": CodeSettings(action_callbacks={}),
        }


def reload_config():
    """Reload the configuration from the config file."""
    global config
    if config is None:
        return

    settings = load_settings()

    config.code = settings["code"]
    config.ui = settings["ui"]
    config.project = settings["project"]


def load_config():
    """Load the configuration from the config file."""
    init_config()

    settings = load_settings()

    config = ChainlitConfig(
        chainlit_server=chainlit_server,
        chainlit_prod_url=chainlit_prod_url,
        run=RunSettings(),
        **settings,
    )

    return config


config = load_config()<|MERGE_RESOLUTION|>--- conflicted
+++ resolved
@@ -1,8 +1,4 @@
-<<<<<<< HEAD
-from typing import Optional, Any, Callable, List, Dict, Union, TYPE_CHECKING
-=======
-from typing import Optional, Any, Callable, Literal, List, Dict, TYPE_CHECKING
->>>>>>> a65c2b0c
+from typing import Optional, Any, Callable, Union, Literal, List, Dict, TYPE_CHECKING
 import os
 import sys
 import tomli
@@ -112,12 +108,9 @@
     lc_postprocess: Optional[Callable[[Any], str]] = None
     lc_factory: Optional[Callable[[], Any]] = None
     lc_rename: Optional[Callable[[str], str]] = None
-<<<<<<< HEAD
     llama_index_factory: Optional[Callable[[], Any]] = None
     langflow_schema: Union[Dict, str] = None
-=======
     client_factory: Optional[Callable[[str], "BaseClient"]] = None
->>>>>>> a65c2b0c
 
     def validate(self):
         requires_one_of = [
