--- conflicted
+++ resolved
@@ -30,13 +30,8 @@
 
   const showEditButton = !!message.prompt && !!message.content;
 
-<<<<<<< HEAD
-  const editButton = showEditButton && (
+  const editButton = showEditButton ? (
     <Tooltip title="Inspect in prompt playground">
-=======
-  const editButton = showEditButton ? (
-    <Tooltip title="Open in prompt playground">
->>>>>>> d7e3c6f9
       <IconButton
         size="small"
         className="playground-button"
