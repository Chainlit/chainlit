[tool.poetry]
name = "chainlit"
version = "2.4.1"
keywords = [
    'LLM',
    'Agents',
    'MCP',
    'gen ai',
    'chat ui',
    'chatbot ui',
    'openai',
    'copilot',
    'langchain',
    'conversational ai',
]
description = "Build Conversational AI."
authors = ["Willy Douhard", "Dan Andre Constantini"]
license = "Apache-2.0"
homepage = "https://chainlit.io/"
documentation = "https://docs.chainlit.io/"
classifiers = [
    "Framework :: FastAPI",
    "Topic :: Scientific/Engineering :: Artificial Intelligence",
    "Topic :: Communications :: Chat",
    "Programming Language :: JavaScript",
    "Topic :: Software Development :: User Interfaces",
    "Topic :: Software Development :: Libraries :: Python Modules",
    "Environment :: Web Environment"
]
repository = "https://github.com/Chainlit/chainlit"
readme = "README.md"
exclude = ["chainlit/frontend/**/*", "chainlit/copilot/**/**/"]
include = ["chainlit/frontend/dist/**/*", "chainlit/copilot/dist/**/*"]

[tool.poetry.scripts]
# command_name = module_for_handler : function_for_handler
chainlit = 'chainlit.cli:cli'

[tool.poetry.build]
script = "build.py"

[tool.poetry.dependencies]
python = ">=3.10,<4.0.0"
httpx = ">=0.23.0"
literalai = "0.1.103"
dataclasses_json = "^0.6.7"
fastapi = ">=0.115.3,<0.116"
starlette = "^0.41.2"
uvicorn = ">=0.25.0"
python-socketio = "^5.11.0"
aiofiles = ">=23.1.0,<25.0.0"
syncer = "^2.0.3"
asyncer = "^0.0.7"
mcp = "^1.3.0"
nest-asyncio = "^1.6.0"
click = "^8.1.3"
tomli = "^2.0.1"
pydantic = ">=2.7.2,<3"
python-dotenv = "^1.0.0"
uptrace = "^1.29.0"
watchfiles = "^0.20.0"
filetype = "^1.2.0"
lazify = "^0.4.0"
packaging = ">=23.1"
python-multipart = "^0.0.18"
pyjwt = "^2.8.0"
asyncpg = "0.29.0"

[tool.poetry.group.tests]
optional = true

[tool.poetry.group.tests.dependencies]
pytest = "^8.3.2"
pytest-asyncio = "^0.23.8"
pytest-cov = "^5.0.0"
openai = "^1.11.1"
langchain = "^0.2.4"
llama-index = "^0.10.45"
semantic-kernel = "^1.24.0"
tenacity = "^8.4.1"
transformers = "^4.38"
matplotlib = "^3.7.1"
plotly = "^5.18.0"
slack_bolt = "^1.18.1"
discord = "^2.3.2"
botbuilder-core = "^4.15.0"
aiosqlite = "^0.20.0"
pandas = "^2.2.2"
moto = "^5.0.14"

[tool.poetry.group.dev.dependencies]
ruff = "^0.9.0"

[tool.poetry.group.mypy]
optional = true

[tool.poetry.group.mypy.dependencies]
mypy = "^1.13"
types-requests = "^2.31.0.2"
types-aiofiles = "^23.1.0.5"
mypy-boto3-dynamodb = "^1.34.113"
pandas-stubs = { version = "^2.2.2", python = ">=3.9" }

[tool.mypy]
python_version = "3.10"


[[tool.mypy.overrides]]
module = [
    "boto3.dynamodb.types",
    "botbuilder.*",
    "filetype",
    "langflow",
    "lazify",
    "plotly",
    "nest_asyncio",
    "socketio.*",
    "uptrace",
    "syncer",
    "azure.storage.filedatalake",
    "azure.storage.blob",
    "azure.storage.blob.aio",
    "google.oauth2",
    "google-cloud-storage"
]
ignore_missing_imports = true






<<<<<<< HEAD
=======

>>>>>>> a1bf59ec
[tool.poetry.group.custom-data]
optional = true

[tool.poetry.group.custom-data.dependencies]
asyncpg = "^0.29.0"
SQLAlchemy = "^2.0.28"
boto3 = "^1.34.73"
azure-identity = "^1.14.1"
azure-storage-file-datalake = "^12.14.0"
azure-storage-blob="^12.24.0"
google-cloud-storage = "^2.19.0"

[build-system]
requires = ["poetry-core==1.9.1"]
build-backend = "poetry.core.masonry.api"


[tool.pytest.ini_options]
testpaths = ["tests"]
asyncio_mode = "auto"

[tool.ruff]
target-version = "py39"

[tool.ruff.lint]
select = ["E", "F", "I", "LOG", "UP", "T10", "ISC", "ICN", "LOG", "G", "PIE", "PT", "Q", "RSE", "FURB", "RUF"]
ignore = ["E712", "E501", "UP006", "UP035","PIE790", "RUF005", "RUF006", "RUF012", "ISC001"]

[tool.ruff.lint.isort]
combine-as-imports = true<|MERGE_RESOLUTION|>--- conflicted
+++ resolved
@@ -130,10 +130,6 @@
 
 
 
-<<<<<<< HEAD
-=======
-
->>>>>>> a1bf59ec
 [tool.poetry.group.custom-data]
 optional = true
 
