[tool.poetry]
name = "chainlit"
version = "2.0.dev0"
keywords = [
    'LLM',
    'Agents',
    'gen ai',
    'chat ui',
    'chatbot ui',
    'openai',
    'copilot',
    'langchain',
    'conversational ai',
]
description = "Build Conversational AI."
authors = ["Willy Douhard", "Dan Andre Constantini"]
license = " Apache-2.0"
homepage = "https://chainlit.io/"
documentation = "https://docs.chainlit.io/"
classifiers = [
    "Framework :: FastAPI",
    "Topic :: Scientific/Engineering :: Artificial Intelligence",
    "Topic :: Communications :: Chat",
    "Programming Language :: JavaScript",
    "Topic :: Software Development :: User Interfaces",
    "Topic :: Software Development :: Libraries :: Python Modules",
    "Environment :: Web Environment"
]
repository = "https://github.com/Chainlit/chainlit"
readme = "README.md"
exclude = ["**/frontend/**/*", "**/copilot/**/**/"]
include = ["**/frontend/dist/**/*", "**/copilot/dist/**/*"]

[tool.poetry.scripts]
# command_name = module_for_handler : function_for_handler
chainlit = 'chainlit.cli:cli'

[tool.poetry.dependencies]
python = ">=3.9,<4.0.0"
httpx = ">=0.23.0"
literalai = "0.0.623"
dataclasses_json = "^0.6.7"
fastapi = ">=0.110.1,<0.113"
starlette = "^0.37.2"
uvicorn = "^0.25.0"
python-socketio = "^5.11.0"
aiofiles = "^23.1.0"
syncer = "^2.0.3"
asyncer = "^0.0.7"
nest-asyncio = "^1.6.0"
click = "^8.1.3"
tomli = "^2.0.1"
pydantic = ">=1,<3"
python-dotenv = "^1.0.0"
uptrace = "^1.22.0"
watchfiles = "^0.20.0"
filetype = "^1.2.0"
lazify = "^0.4.0"
packaging = "^23.1"
python-multipart = "^0.0.9"
pyjwt = "^2.8.0"
numpy = "^1.26"

[tool.poetry.group.tests]
optional = true

[tool.poetry.group.tests.dependencies]
pytest = "^8.3.2"
pytest-asyncio = "^0.23.8"
pytest-cov = "^5.0.0"
openai = "^1.11.1"
langchain = "^0.1.5"
llama-index = "^0.10.45"
tenacity = "^8.4.1"
transformers = "^4.38"
matplotlib = "^3.7.1"
farm-haystack = "^1.18.0"
plotly = "^5.18.0"
slack_bolt = "^1.18.1"
discord = "^2.3.2"
botbuilder-core = "^4.15.0"
aiosqlite = "^0.20.0"
<<<<<<< HEAD
pandas = "^2.2.2"
=======
moto = "^5.0.14"
>>>>>>> e1e206b5

[tool.poetry.group.dev.dependencies]
black = "^24.8.0"
isort = "^5.13.2"

[tool.poetry.group.mypy]
optional = true

[tool.poetry.group.mypy.dependencies]
mypy = "^1.7.1"
types-requests = "^2.31.0.2"
types-aiofiles = "^23.1.0.5"
mypy-boto3-dynamodb = "^1.34.113"
pandas-stubs = { version = "^2.2.2", python = ">=3.9" }

[tool.mypy]
python_version = "3.9"


[[tool.mypy.overrides]]
module = [
    "boto3.dynamodb.types",
    "botbuilder.*",
    "filetype",
    "haystack.*",
    "langflow",
    "lazify",
    "plotly",
    "nest_asyncio",
    "socketio.*",
    "uptrace",
    "syncer",
    "azure.storage.filedatalake",
]
ignore_missing_imports = true






[tool.poetry.group.custom-data]
optional = true

[tool.poetry.group.custom-data.dependencies]
asyncpg = "^0.29.0"
SQLAlchemy = "^2.0.28"
boto3 = "^1.34.73"
azure-identity = "^1.14.1"
azure-storage-file-datalake = "^12.14.0"


[build-system]
requires = ["poetry-core"]
build-backend = "poetry.core.masonry.api"


[tool.pytest.ini_options]
testpaths = ["tests"]
asyncio_mode = "auto"


[tool.ruff.lint]
select = ["I"]

[tool.ruff.lint.isort]
combine-as-imports = true<|MERGE_RESOLUTION|>--- conflicted
+++ resolved
@@ -80,11 +80,8 @@
 discord = "^2.3.2"
 botbuilder-core = "^4.15.0"
 aiosqlite = "^0.20.0"
-<<<<<<< HEAD
 pandas = "^2.2.2"
-=======
 moto = "^5.0.14"
->>>>>>> e1e206b5
 
 [tool.poetry.group.dev.dependencies]
 black = "^24.8.0"
@@ -125,7 +122,6 @@
 
 
 
-
 [tool.poetry.group.custom-data]
 optional = true
 
