--- conflicted
+++ resolved
@@ -1,10 +1,6 @@
 [tool.poetry]
 name = "chainlit"
-<<<<<<< HEAD
-version = "1.3.0rc1"
-=======
 version = "1.3.2"
->>>>>>> f7b76789
 keywords = [
     'LLM',
     'Agents',
