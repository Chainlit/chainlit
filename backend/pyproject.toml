--- conflicted
+++ resolved
@@ -1,12 +1,6 @@
-<<<<<<< HEAD
-[tool.poetry]
-name = "chainlit-chandru20"
-version = "2.7.3"
-=======
 [project]
 name = "chainlit"
 dynamic = ["version"]
->>>>>>> ef7eed46
 keywords = [
     "LLM",
     "Agents",
@@ -19,13 +13,6 @@
     "langchain",
     "conversational ai",
 ]
-<<<<<<< HEAD
-description = "Build Conversational AI. (Fork with custom fixes)"
-authors = ["Willy Douhard", "Dan Andre Constantini", "chandru20"]
-license = "Apache-2.0"
-homepage = "https://chainlit.io/"
-documentation = "https://docs.chainlit.io/"
-=======
 description = "Build Conversational AI."
 authors = [
     { name = "Willy Douhard" },
@@ -34,7 +21,6 @@
 license = { text = "Apache-2.0" }
 readme = "README.md"
 requires-python = ">=3.10,<4.0.0"
->>>>>>> ef7eed46
 classifiers = [
     "Framework :: FastAPI",
     "Topic :: Scientific/Engineering :: Artificial Intelligence",
@@ -44,15 +30,6 @@
     "Topic :: Software Development :: Libraries :: Python Modules",
     "Environment :: Web Environment",
 ]
-<<<<<<< HEAD
-repository = "https://github.com/chandru20/chainlit"
-readme = "README.md"
-packages = [{include = "chainlit"}]
-exclude = ["chainlit/frontend/**/*", "chainlit/copilot/**/**/"]
-include = [
-    { path = "chainlit/frontend/dist/**/*", format = ["sdist", "wheel"] },
-    { path = "chainlit/copilot/dist/**/*", format = ["sdist", "wheel"] }
-=======
 
 dependencies = [
     "httpx>=0.23.0",
@@ -146,7 +123,6 @@
 artifacts = [
     "chainlit/frontend/dist/**/*",
     "chainlit/copilot/dist/**/*"
->>>>>>> ef7eed46
 ]
 
 [tool.hatch.build.targets.wheel]
@@ -164,88 +140,25 @@
 
 [[tool.mypy.overrides]]
 module = [
-    "azure.core.credentials",
-    "azure.storage.blob",
-    "azure.storage.blob.aio",
-    "azure.storage.filedatalake",
     "boto3.dynamodb.types",
     "botbuilder.*",
-    "discord",
-    "discord.abc",
-    "discord.ui",
     "filetype",
-    "google.auth",
-    "google.oauth2",
-    "google-cloud-storage",
-    "langchain.cache",
-    "langchain.callbacks.tracers.schemas",
-    "langchain.globals",
-    "langchain.schema",
-    "langchain_core.outputs",
-    "langchain_core.tracers.base",
     "langflow",
     "lazify",
-    "llama_index.core.callbacks",
-    "llama_index.core.callbacks.schema",
-    "llama_index.core.llms",
-    "llama_index.core.tools.types",
-    "matplotlib.figure",
-    "moto",
+    "plotly",
     "nest_asyncio",
-    "plotly",
-    "pytest",
-    "pytest_asyncio",
-    "semantic_kernel",
-    "semantic_kernel.filters",
-    "semantic_kernel.functions",
-    "slack_bolt.adapter.fastapi.async_handler",
-    "slack_bolt.async_app",
     "socketio.*",
-    "sqlalchemy",
-    "sqlalchemy.exc",
-    "sqlalchemy.ext.asyncio",
-    "sqlalchemy.orm",
     "syncer",
-<<<<<<< HEAD
-=======
     "azure.storage.filedatalake",
     "google-cloud-storage",
     "azure.storage.blob",
     "azure.storage.blob.aio",
     "google.auth",
     "google.oauth2",
->>>>>>> ef7eed46
 ]
 
 ignore_missing_imports = true
 
-<<<<<<< HEAD
-
-
-
-
-
-
-[tool.poetry.group.custom-data]
-optional = true
-
-[tool.poetry.group.custom-data.dependencies]
-asyncpg = "^0.30.0"
-SQLAlchemy = "^2.0.28"
-aiosqlite = "^0.20.0"
-boto3 = "^1.34.73"
-azure-identity = "^1.14.1"
-azure-storage-file-datalake = "^12.14.0"
-azure-storage-blob="^12.24.0"
-google-cloud-storage = "^2.19.0"
-
-[build-system]
-requires = ["poetry-core==2.1.3"]
-build-backend = "poetry.core.masonry.api"
-
-
-=======
->>>>>>> ef7eed46
 [tool.pytest.ini_options]
 testpaths = ["tests"]
 asyncio_mode = "auto"
