--- conflicted
+++ resolved
@@ -67,10 +67,6 @@
 python-multipart = "^0.0.18"
 pyjwt = "^2.8.0"
 audioop-lts = { version = "0.2.1", python = "^3.13" }
-<<<<<<< HEAD
-
-=======
->>>>>>> d5f821cb
 
 [tool.poetry.group.tests]
 optional = true
