--- conflicted
+++ resolved
@@ -20,17 +20,10 @@
     "login": {
       "title": "ऐप का उपयोग करने के लिए लॉगिन करें",
       "form": {
-<<<<<<< HEAD
-        "username": {
-          "label": "उपयोगकर्ता नाम",
-          "required": "उपयोगकर्ता नाम आवश्यक है",
-          "placeholder": "अपना उपयोगकर्ता नाम दर्ज करें"
-=======
         "email": {
           "label": "ईमेल पता",
           "required": "ईमेल एक आवश्यक फ़ील्ड है",
           "placeholder": "me@example.com"
->>>>>>> ef7eed46
         },
         "password": {
           "label": "पासवर्ड",
@@ -228,44 +221,6 @@
     }
   },
   "alerts": {
-<<<<<<< HEAD
-    "info": "जानकारी",
-    "note": "नोट",
-    "tip": "सुझाव",
-    "important": "महत्वपूर्ण",
-    "warning": "चेतावनी",
-    "caution": "सावधानी",
-    "debug": "डिबग",
-    "example": "उदाहरण",
-    "success": "सफलता",
-    "help": "सहायता",
-    "idea": "विचार",
-    "pending": "लंबित",
-    "security": "सुरक्षा",
-    "beta": "बीटा",
-    "best-practice": "सर्वोत्तम अभ्यास"
-  },
-  "accessibility": {
-    "pagination": "पृष्ठ नेविगेशन",
-    "previousPage": "पिछले पृष्ठ पर जाएं",
-    "nextPage": "अगले पृष्ठ पर जाएं",
-    "toggleSidebar": "साइडबार टॉगल करें",
-    "closeLightbox": "लाइटबॉक्स बंद करें"
-  },
-  "ui": {
-    "elementPanel": {
-      "show": "एलिमेंट पैनल दिखाएं",
-      "hide": "एलिमेंट पैनल छुपाएं"
-    },
-    "debug": {
-      "literalAI": "Literal AI में डिबग करें"
-    },
-    "profiles": {
-      "select": "प्रोफ़ाइल चुनें"
-    },
-    "feedback": {
-      "placeholder": "आपकी प्रतिक्रिया..."
-=======
     "info": "Info",
     "note": "Note",
     "tip": "Tip",
@@ -285,7 +240,6 @@
   "components": {
     "MultiSelectInput": {
       "placeholder": "चुनें..."
->>>>>>> ef7eed46
     }
   }
 }