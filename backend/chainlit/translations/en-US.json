{
  "components": {
    "atoms": {
      "buttons": {
        "userButton": {
          "menu": {
            "settings": "Settings",
            "settingsKey": "S",
            "APIKeys": "API Keys",
            "logout": "Logout"
          }
        }
      }
    },
    "molecules": {
      "newChatButton": {
        "newChat": "New Chat"
      },
      "tasklist": {
        "TaskList": {
          "title": "🗒️ Task List",
          "loading": "Loading...",
          "error": "An error occured"
        }
      },
      "attachments": {
        "cancelUpload": "Cancel upload",
        "removeAttachment": "Remove attachment"
      },
      "newChatDialog": {
        "createNewChat": "Create new chat?",
        "clearChat": "This will clear the current messages and start a new chat.",
        "cancel": "Cancel",
        "confirm": "Confirm"
      },
      "settingsModal": {
        "expandMessages": "Expand Messages",
        "hideChainOfThought": "Hide Chain of Thought",
        "darkMode": "Dark Mode"
      }
    },
    "organisms": {
      "chat": {
        "history": {
          "index": {
            "lastInputs": "Last Inputs",
            "noInputs": "Such empty...",
            "loading": "Loading..."
          }
        },
        "inputBox": {
          "input": {
            "placeholder": "Type your message here..."
          },
          "speechButton": {
            "start": "Start recording",
            "stop": "Stop recording"
          },
          "SubmitButton": {
            "sendMessage": "Send message",
            "stopTask": "Stop Task"
          },
          "UploadButton": {
            "attachFiles": "Attach files"
          },
          "waterMark": {
<<<<<<< HEAD
            "text": "Build with"
=======
            "text": "Built with"
>>>>>>> 9c914c95
          }
        },
        "Messages": {
          "index": {
            "running": "Running",
            "executedSuccessfully": "executed successfully",
            "failed": "failed",
            "feedbackUpdated": "Feedback updated",
            "updating": "Updating"
          }
        },
        "dropScreen": {
          "dropYourFilesHere": "Drop your files here"
        },
        "index": {
          "failedToUpload": "Failed to upload",
          "cancelledUploadOf": "Cancelled upload of",
          "couldNotReachServer": "Could not reach the server"
        },
        "settings": {
          "settingsPanel": "Settings panel",
          "reset": "Reset",
          "cancel": "Cancel",
          "confirm": "Confirm"
        }
      },
      "threadHistory": {
        "sidebar": {
          "filters": {
            "FeedbackSelect": {
              "feedbackAll": "Feedback: All",
              "feedbackPositive": "Feedback: Positive",
              "feedbackNegative": "Feedback: Negative"
            },
            "SearchBar": {
              "search": "Search"
            }
          },
          "DeleteThreadButton": {
            "confirmMessage": "This will delete the thread as well as it's messages and elements.",
            "cancel": "Cancel",
            "confirm": "Confirm",
            "deletingChat": "Deleting chat",
            "chatDeleted": "Chat deleted"
          },
          "index": {
            "pastChats": "Past Chats"
          },
          "ThreadList": {
            "empty": "Empty..."
          },
          "TriggerButton": {
            "closeSidebar": "Close sidebar",
            "openSidebar": "Open sidebar"
          }
        },
        "Thread": {
          "backToChat": "Go back to chat",
          "chatCreatedOn": "This chat was created on"
        }
      },
      "header": {
        "chat": "Chat",
        "readme": "Readme"
      }
    }
  },
  "hooks": {
    "useLLMProviders": {
      "failedToFetchProviders": "Failed to fetch providers:"
    }
  },
  "pages": {
    "Design": {},
    "Env": {
      "savedSuccessfully": "Saved successfully",
      "requiredApiKeys": "Required API Keys",
      "requiredApiKeysInfo": "To use this app, the following API keys are required. The keys are stored on your device's local storage."
    },
    "Login": {
      "authTitle": "Login to access the app."
    },
    "Page": {
      "notPartOfProject": "You are not part of this project."
    },
    "ResumeButton": {
      "resumeChat": "Resume Chat"
    }
  }
}<|MERGE_RESOLUTION|>--- conflicted
+++ resolved
@@ -64,11 +64,7 @@
             "attachFiles": "Attach files"
           },
           "waterMark": {
-<<<<<<< HEAD
-            "text": "Build with"
-=======
             "text": "Built with"
->>>>>>> 9c914c95
           }
         },
         "Messages": {
