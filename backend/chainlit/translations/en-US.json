--- conflicted
+++ resolved
@@ -20,17 +20,10 @@
     "login": {
       "title": "Login to access the app",
       "form": {
-<<<<<<< HEAD
-        "username": {
-          "label": "Username",
-          "required": "Username is required",
-          "placeholder": "Enter your username"
-=======
         "email": {
           "label": "Email address",
           "required": "email is a required field",
           "placeholder": "me@example.com"
->>>>>>> ef7eed46
         },
         "password": {
           "label": "Password",
@@ -244,32 +237,9 @@
     "beta": "Beta",
     "best-practice": "Best Practice"
   },
-<<<<<<< HEAD
-  "accessibility": {
-    "pagination": "Pagination navigation",
-    "previousPage": "Go to previous page",
-    "nextPage": "Go to next page",
-    "toggleSidebar": "Toggle sidebar",
-    "closeLightbox": "Close lightbox"
-  },
-  "ui": {
-    "elementPanel": {
-      "show": "Show element panel",
-      "hide": "Hide element panel"
-    },
-    "debug": {
-      "literalAI": "Debug in Literal AI"
-    },
-    "profiles": {
-      "select": "Select profile"
-    },
-    "feedback": {
-      "placeholder": "Your feedback..."
-=======
   "components": {
     "MultiSelectInput": {
       "placeholder": "Select..."
->>>>>>> ef7eed46
     }
   }
 }