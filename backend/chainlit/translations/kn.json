--- conflicted
+++ resolved
@@ -20,17 +20,10 @@
     "login": {
       "title": "ಅಪ್ಲಿಕೇಶನ್‌ಗೆ ಪ್ರವೇಶಿಸಲು ಲಾಗಿನ್ ಮಾಡಿ",
       "form": {
-<<<<<<< HEAD
-        "username": {
-          "label": "ಬಳಕೆದಾರ ಹೆಸರು",
-          "required": "ಬಳಕೆದಾರ ಹೆಸರು ಅಗತ್ಯವಿದೆ",
-          "placeholder": "ನಿಮ್ಮ ಬಳಕೆದಾರ ಹೆಸರನ್ನು ನಮೂದಿಸಿ"
-=======
         "email": {
           "label": "ಇಮೇಲ್ ವಿಳಾಸ",
           "required": "ಇಮೇಲ್ ಅಗತ್ಯವಿರುವ ಕ್ಷೇತ್ರ",
           "placeholder": "me@example.com"
->>>>>>> ef7eed46
         },
         "password": {
           "label": "ಪಾಸ್‌ವರ್ಡ್",
@@ -228,44 +221,6 @@
     }
   },
   "alerts": {
-<<<<<<< HEAD
-    "info": "ಮಾಹಿತಿ",
-    "note": "ಟಿಪ್ಪಣಿ",
-    "tip": "ಸಲಹೆ",
-    "important": "ಮುಖ್ಯ",
-    "warning": "ಎಚ್ಚರಿಕೆ",
-    "caution": "ಎಚ್ಚರಿಕೆ",
-    "debug": "ಡಿಬಗ್",
-    "example": "ಉದಾಹರಣೆ",
-    "success": "ಯಶಸ್ಸು",
-    "help": "ಸಹಾಯ",
-    "idea": "ಕಲ್ಪನೆ",
-    "pending": "ಬಾಕಿ",
-    "security": "ಭದ್ರತೆ",
-    "beta": "ಬೀಟಾ",
-    "best-practice": "ಉತ್ತಮ ಅಭ್ಯಾಸ"
-  },
-  "accessibility": {
-    "pagination": "ಪುಟ ನ್ಯಾವಿಗೇಷನ್",
-    "previousPage": "ಹಿಂದಿನ ಪುಟಕ್ಕೆ ಹೋಗಿ",
-    "nextPage": "ಮುಂದಿನ ಪುಟಕ್ಕೆ ಹೋಗಿ",
-    "toggleSidebar": "ಸೈಡ್‌ಬಾರ್ ಟಾಗಲ್ ಮಾಡಿ",
-    "closeLightbox": "ಲೈಟ್‌ಬಾಕ್ಸ್ ಮುಚ್ಚಿ"
-  },
-  "ui": {
-    "elementPanel": {
-      "show": "ಎಲಿಮೆಂಟ್ ಪ್ಯಾನೆಲ್ ತೋರಿಸಿ",
-      "hide": "ಎಲಿಮೆಂಟ್ ಪ್ಯಾನೆಲ್ ಮರೆಮಾಡಿ"
-    },
-    "debug": {
-      "literalAI": "Literal AI ನಲ್ಲಿ ಡಿಬಗ್ ಮಾಡಿ"
-    },
-    "profiles": {
-      "select": "ಪ್ರೊಫೈಲ್ ಆಯ್ಕೆಮಾಡಿ"
-    },
-    "feedback": {
-      "placeholder": "ನಿಮ್ಮ ಪ್ರತಿಕ್ರಿಯೆ..."
-=======
     "info": "Info",
     "note": "Note",
     "tip": "Tip",
@@ -285,7 +240,6 @@
   "components": {
     "MultiSelectInput": {
       "placeholder": "ಚುನಾಯಿಸಿ..."
->>>>>>> ef7eed46
     }
   }
 }