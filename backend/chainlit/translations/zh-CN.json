--- conflicted
+++ resolved
@@ -20,17 +20,10 @@
     "login": {
       "title": "登录以访问应用",
       "form": {
-<<<<<<< HEAD
-        "username": {
-          "label": "用户名",
-          "required": "用户名是必填字段",
-          "placeholder": "输入您的用户名"
-=======
         "email": {
           "label": "电子邮箱",
           "required": "邮箱是必填项",
           "placeholder": "me@example.com"
->>>>>>> ef7eed46
         },
         "password": {
           "label": "密码",
