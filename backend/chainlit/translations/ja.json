--- conflicted
+++ resolved
@@ -20,16 +20,10 @@
       "login": {
         "title": "アプリにログイン",
         "form": {
-<<<<<<< HEAD
-          "username": {
-            "label": "ユーザー名",
-            "required": "ユーザー名は必須フィールドです"
-=======
           "email": {
             "label": "メールアドレス",
             "required": "メールアドレスは必須項目です",
             "placeholder": "me@example.com"
->>>>>>> ef7eed46
           },
           "password": {
             "label": "パスワード",
@@ -153,10 +147,7 @@
         "untitled": "無題の会話",
         "menu": {
           "rename": "名前を変更",
-<<<<<<< HEAD
-=======
           "share": "共有",
->>>>>>> ef7eed46
           "delete": "削除"
         },
         "actions": {
@@ -199,9 +190,9 @@
         "chat": "チャット",
         "readme": "説明書",
         "theme": {
-          "light": "ライトテーマ",
-          "dark": "ダークテーマ",
-          "system": "システムに従う"
+          "light": "Light Theme",
+          "dark": "Dark Theme",
+          "system": "Follow System"
         }
       },
       "newChat": {
