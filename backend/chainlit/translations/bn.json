--- conflicted
+++ resolved
@@ -20,16 +20,10 @@
     "login": {
       "title": "অ্যাপ্লিকেশন ব্যবহার করতে লগইন করুন",
       "form": {
-<<<<<<< HEAD
-        "username": {
-          "label": "ব্যবহারকারীর নাম",
-          "required": "ব্যবহারকারীর নাম প্রয়োজন"
-=======
         "email": {
           "label": "ইমেইল ঠিকানা",
           "required": "ইমেইল একটি আবশ্যক ক্ষেত্র",
           "placeholder": "me@example.com"
->>>>>>> ef7eed46
         },
         "password": {
           "label": "পাসওয়ার্ড",
