{
  "common": {
    "actions": {
      "cancel": "ரத்து செய்",
      "confirm": "உறுதிப்படுத்து",
      "continue": "தொடர்க",
      "goBack": "திரும்பிச் செல்",
      "reset": "மீட்டமை",
      "submit": "சமர்ப்பி"
    },
    "status": {
      "loading": "ஏற்றுகிறது...",
      "error": {
        "default": "பிழை ஏற்பட்டது",
        "serverConnection": "சேவையகத்தை அடைய முடியவில்லை"
      }
    }
  },
  "auth": {
    "login": {
      "title": "பயன்பாட்டை அணுக உள்நுழையவும்",
      "form": {
<<<<<<< HEAD
        "username": {
          "label": "பயனர் பெயர்",
          "required": "பயனர் பெயர் தேவை",
          "placeholder": "உங்கள் பயனர் பெயரை உள்ளிடவும்"
=======
        "email": {
          "label": "மின்னஞ்சல் முகவரி",
          "required": "மின்னஞ்சல் தேவையான புலம்",
          "placeholder": "me@example.com"
>>>>>>> ef7eed46
        },
        "password": {
          "label": "கடவுச்சொல்",
          "required": "கடவுச்சொல் தேவையான புலம்"
        },
        "actions": {
          "signin": "உள்நுழைக"
        },
        "alternativeText": {
          "or": "அல்லது"
        }
      },
      "errors": {
        "default": "உள்நுழைய முடியவில்லை",
        "signin": "வேறு கணக்குடன் உள்நுழைய முயற்சிக்கவும்",
        "oauthSignin": "வேறு கணக்குடன் உள்நுழைய முயற்சிக்கவும்",
        "redirectUriMismatch": "திசைதிருப்பல் URI ஓஆத் பயன்பாட்டு கட்டமைப்புடன் பொருந்தவில்லை",
        "oauthCallback": "வேறு கணக்குடன் உள்நுழைய முயற்சிக்கவும்",
        "oauthCreateAccount": "வேறு கணக்குடன் உள்நுழைய முயற்சிக்கவும்",
        "emailCreateAccount": "வேறு கணக்குடன் உள்நுழைய முயற்சிக்கவும்",
        "callback": "வேறு கணக்குடன் உள்நுழைய முயற்சிக்கவும்",
        "oauthAccountNotLinked": "உங்கள் அடையாளத்தை உறுதிப்படுத்த, முதலில் பயன்படுத்திய அதே கணக்குடன் உள்நுழையவும்",
        "emailSignin": "மின்னஞ்சலை அனுப்ப முடியவில்லை",
        "emailVerify": "உங்கள் மின்னஞ்சலை சரிபார்க்கவும், புதிய மின்னஞ்சல் அனுப்பப்பட்டுள்ளது",
        "credentialsSignin": "உள்நுழைவு தோல்வியடைந்தது. நீங்கள் வழங்கிய விவரங்கள் சரியானவை என சரிபார்க்கவும்",
        "sessionRequired": "இந்தப் பக்கத்தை அணுக உள்நுழையவும்"
      }
    },
    "provider": {
      "continue": "{{provider}} மூலம் தொடரவும்"
    }
  },
  "chat": {
    "input": {
      "placeholder": "உங்கள் செய்தியை இங்கே தட்டச்சு செய்யவும்...",
      "actions": {
        "send": "செய்தி அனுப்பு",
        "stop": "பணியை நிறுத்து",
        "attachFiles": "கோப்புகளை இணை"
      }
    },
    "commands": {
      "button": "கருவிகள்",
      "changeTool": "கருவியை மாற்றவும்",
      "availableTools": "கிடைக்கும் கருவிகள்"
    },
    "speech": {
      "start": "பதிவு தொடங்கு",
      "stop": "பதிவை நிறுத்து",
      "connecting": "இணைக்கிறது"
    },
    "fileUpload": {
      "dragDrop": "கோப்புகளை இங்கே இழுத்து விடவும்",
      "browse": "கோப்புகளை உலாவு",
      "sizeLimit": "வரம்பு:",
      "errors": {
        "failed": "பதிவேற்றம் தோல்வியடைந்தது",
        "cancelled": "பதிவேற்றம் ரத்து செய்யப்பட்டது"
      },
      "actions": {
        "cancelUpload": "ரத்து செய்",
        "removeAttachment": "இணைப்பை அகற்று"
      }
    },
    "messages": {
      "status": {
        "using": "பயன்படுத்துகிறது",
        "used": "பயன்படுத்தப்பட்டது"
      },
      "actions": {
        "copy": {
          "button": "கிளிப்போர்டுக்கு நகலெடு",
          "success": "நகலெடுக்கப்பட்டது!"
        }
      },
      "feedback": {
        "positive": "பயனுள்ளதாக இருந்தது",
        "negative": "பயனுள்ளதாக இல்லை",
        "edit": "கருத்தை திருத்து",
        "dialog": {
          "title": "கருத்தைச் சேர்",
          "submit": "கருத்தை சமர்ப்பி",
          "yourFeedback": "உங்கள் கருத்து..."
        },
        "status": {
          "updating": "புதுப்பிக்கிறது",
          "updated": "கருத்து புதுப்பிக்கப்பட்டது"
        }
      }
    },
    "history": {
      "title": "கடைசி உள்ளீடுகள்",
      "empty": "காலியாக உள்ளது...",
      "show": "வரலாற்றைக் காட்டு"
    },
    "settings": {
      "title": "அமைப்புகள் பலகம்",
      "customize": "உங்கள் உரையாடல் அமைப்புகளை இங்கே தனிப்பயனாக்கவும்"
    },
    "watermark": "LLM கள் தவறுகள் செய்யலாம். முக்கியமான தகவல்களைச் சரிபார்ப்பதைக் கருத்தில் கொள்ளுங்கள்."
  },
  "threadHistory": {
    "sidebar": {
      "title": "கடந்த உரையாடல்கள்",
      "filters": {
        "search": "தேடு",
        "placeholder": "Search conversations..."
      },
      "timeframes": {
        "today": "இன்று",
        "yesterday": "நேற்று",
        "previous7days": "கடந்த 7 நாட்கள்",
        "previous30days": "கடந்த 30 நாட்கள்"
      },
      "empty": "உரையாடல்கள் எதுவும் இல்லை",
      "actions": {
        "close": "பக்கப்பட்டியை மூடு",
        "open": "பக்கப்பட்டியை திற"
      }
    },
    "thread": {
      "untitled": "தலைப்பிடாத உரையாடல்",
      "menu": {
        "rename": "பெயர் மாற்று",
        "share": "பகிர்",
        "delete": "அழி"
      },
      "actions": {
        "share": {
          "title": "உரையாடல் இணைப்பை பகிரவும்",
          "button": "பகிர்",
          "status": {
            "copied": "இணைப்பு நகலெடுக்கப்பட்டது",
            "created": "பகிர்வு இணைப்பு உருவாக்கப்பட்டது!",
            "unshared": "இந்த உரையாடலுக்கு பகிர்வு முடக்கப்பட்டது"
          },
          "error": {
            "create": "பகிர்வு இணைப்பை உருவாக்க முடியவில்லை",
            "unshare": "உரையாடல் பகிர்வை நிறுத்த முடியவில்லை"
          }
        },
        "delete": {
          "title": "நீக்குவதை உறுதிப்படுத்து",
          "description": "இது உரையாடல் மற்றும் அதன் செய்திகள், உறுப்புகளை நீக்கும். இந்த செயலை மீட்டெடுக்க முடியாது",
          "success": "உரையாடல் நீக்கப்பட்டது",
          "inProgress": "உரையாடலை நீக்குகிறது"
        },
        "rename": {
          "title": "உரையாடலை மறுபெயரிடு",
          "description": "இந்த உரையாடலுக்கு புதிய பெயரை உள்ளிடவும்",
          "form": {
            "name": {
              "label": "பெயர்",
              "placeholder": "புதிய பெயரை உள்ளிடவும்"
            }
          },
          "success": "உரையாடல் மறுபெயரிடப்பட்டது!",
          "inProgress": "உரையாடலை மறுபெயரிடுகிறது"
        }
      }
    }
  },
  "navigation": {
    "header": {
      "chat": "உரையாடல்",
      "readme": "படிக்கவும்",
      "theme": {
        "light": "Light Theme",
        "dark": "Dark Theme",
        "system": "Follow System"
      }
    },
    "newChat": {
      "button": "புதிய உரையாடல்",
      "dialog": {
        "title": "புதிய உரையாடலை உருவாக்கு",
        "description": "இது உங்கள் தற்போதைய உரையாடல் வரலாற்றை அழிக்கும். தொடர விரும்புகிறீர்களா?",
        "tooltip": "புதிய உரையாடல்"
      }
    },
    "user": {
      "menu": {
        "settings": "அமைப்புகள்",
        "settingsKey": "S",
        "apiKeys": "API விசைகள்",
        "logout": "வெளியேறு"
      }
    }
  },
  "apiKeys": {
    "title": "தேவையான API விசைகள்",
    "description": "இந்த பயன்பாட்டைப் பயன்படுத்த, பின்வரும் API விசைகள் தேவை. விசைகள் உங்கள் சாதனத்தின் உள்ளூர் சேமிப்பகத்தில் சேமிக்கப்படும்.",
    "success": {
      "saved": "வெற்றிகரமாக சேமிக்கப்பட்டது"
    }
  },
  "alerts": {
<<<<<<< HEAD
    "info": "தகவல்",
    "note": "குறிப்பு",
    "tip": "உதவிக்குறிப்பு",
    "important": "முக்கியம்",
    "warning": "எச்சரிக்கை",
    "caution": "கவனம்",
    "debug": "பிழைதிருத்தம்",
    "example": "உதாரணம்",
    "success": "வெற்றி",
    "help": "உதவி",
    "idea": "யோசனை",
    "pending": "நிலுவையில்",
    "security": "பாதுகாப்பு",
    "beta": "பீட்டா",
    "best-practice": "சிறந்த நடைமுறை"
  },
  "accessibility": {
    "pagination": "பக்க வழிசெலுத்தல்",
    "previousPage": "முந்தைய பக்கத்திற்கு செல்லவும்",
    "nextPage": "அடுத்த பக்கத்திற்கு செல்லவும்",
    "toggleSidebar": "பக்கப்பட்டையை மாற்றவும்",
    "closeLightbox": "லைட்பாக்ஸை மூடவும்"
  },
  "ui": {
    "elementPanel": {
      "show": "உறுப்பு பேனலைக் காட்டு",
      "hide": "உறுப்பு பேனலை மறைக்கவும்"
    },
    "debug": {
      "literalAI": "Literal AI இல் பிழைதிருத்தம்"
    },
    "profiles": {
      "select": "சுயவிவரத்தைத் தேர்ந்தெடுக்கவும்"
    },
    "feedback": {
      "placeholder": "உங்கள் கருத்து..."
=======
    "info": "Info",
    "note": "Note",
    "tip": "Tip",
    "important": "Important",
    "warning": "Warning",
    "caution": "Caution",
    "debug": "Debug",
    "example": "Example",
    "success": "Success",
    "help": "Help",
    "idea": "Idea",
    "pending": "Pending",
    "security": "Security",
    "beta": "Beta",
    "best-practice": "Best Practice"
  },
  "components": {
    "MultiSelectInput": {
      "placeholder": "தேர்ந்தெடுக்கவும்..."
>>>>>>> ef7eed46
    }
  }
}<|MERGE_RESOLUTION|>--- conflicted
+++ resolved
@@ -20,17 +20,10 @@
     "login": {
       "title": "பயன்பாட்டை அணுக உள்நுழையவும்",
       "form": {
-<<<<<<< HEAD
-        "username": {
-          "label": "பயனர் பெயர்",
-          "required": "பயனர் பெயர் தேவை",
-          "placeholder": "உங்கள் பயனர் பெயரை உள்ளிடவும்"
-=======
         "email": {
           "label": "மின்னஞ்சல் முகவரி",
           "required": "மின்னஞ்சல் தேவையான புலம்",
           "placeholder": "me@example.com"
->>>>>>> ef7eed46
         },
         "password": {
           "label": "கடவுச்சொல்",
@@ -228,44 +221,6 @@
     }
   },
   "alerts": {
-<<<<<<< HEAD
-    "info": "தகவல்",
-    "note": "குறிப்பு",
-    "tip": "உதவிக்குறிப்பு",
-    "important": "முக்கியம்",
-    "warning": "எச்சரிக்கை",
-    "caution": "கவனம்",
-    "debug": "பிழைதிருத்தம்",
-    "example": "உதாரணம்",
-    "success": "வெற்றி",
-    "help": "உதவி",
-    "idea": "யோசனை",
-    "pending": "நிலுவையில்",
-    "security": "பாதுகாப்பு",
-    "beta": "பீட்டா",
-    "best-practice": "சிறந்த நடைமுறை"
-  },
-  "accessibility": {
-    "pagination": "பக்க வழிசெலுத்தல்",
-    "previousPage": "முந்தைய பக்கத்திற்கு செல்லவும்",
-    "nextPage": "அடுத்த பக்கத்திற்கு செல்லவும்",
-    "toggleSidebar": "பக்கப்பட்டையை மாற்றவும்",
-    "closeLightbox": "லைட்பாக்ஸை மூடவும்"
-  },
-  "ui": {
-    "elementPanel": {
-      "show": "உறுப்பு பேனலைக் காட்டு",
-      "hide": "உறுப்பு பேனலை மறைக்கவும்"
-    },
-    "debug": {
-      "literalAI": "Literal AI இல் பிழைதிருத்தம்"
-    },
-    "profiles": {
-      "select": "சுயவிவரத்தைத் தேர்ந்தெடுக்கவும்"
-    },
-    "feedback": {
-      "placeholder": "உங்கள் கருத்து..."
-=======
     "info": "Info",
     "note": "Note",
     "tip": "Tip",
@@ -285,7 +240,6 @@
   "components": {
     "MultiSelectInput": {
       "placeholder": "தேர்ந்தெடுக்கவும்..."
->>>>>>> ef7eed46
     }
   }
 }