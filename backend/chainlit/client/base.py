from typing import (
    Any,
    Dict,
    Generic,
    List,
    Literal,
    Mapping,
    Optional,
    TypedDict,
    TypeVar,
)

from chainlit.logger import logger
from chainlit.prompt import Prompt
from dataclasses_json import DataClassJsonMixin
from pydantic import BaseModel, Field
from pydantic.dataclasses import dataclass
from python_graphql_client import GraphqlClient

ElementType = Literal[
    "image", "avatar", "text", "pdf", "tasklist", "audio", "video", "file"
]
ElementDisplay = Literal["inline", "side", "page"]
ElementSize = Literal["small", "medium", "large"]

Role = Literal["USER", "ADMIN", "OWNER", "ANONYMOUS"]
<<<<<<< HEAD
Provider = Literal["credentials", "header", "github", "google", "azure-ad", "auth0"]
=======
Provider = Literal["credentials", "header", "github", "google", "azure-ad", "okta"]
>>>>>>> d44d828a


# Used when logging-in a user
@dataclass
class AppUser(DataClassJsonMixin):
    username: str
    role: Role = "USER"
    tags: List[str] = Field(default_factory=list)
    image: Optional[str] = None
    provider: Optional[Provider] = None


@dataclass
class PersistedAppUserFields:
    id: str
    createdAt: int


@dataclass
class PersistedAppUser(AppUser, PersistedAppUserFields):
    pass


class MessageDict(TypedDict):
    conversationId: Optional[str]
    id: str
    createdAt: Optional[int]
    content: str
    author: str
    prompt: Optional[Prompt]
    language: Optional[str]
    parentId: Optional[str]
    indent: Optional[int]
    authorIsUser: Optional[bool]
    waitForAnswer: Optional[bool]
    isError: Optional[bool]
    humanFeedback: Optional[int]
    disableHumanFeedback: Optional[bool]


class ElementDict(TypedDict):
    id: str
    conversationId: Optional[str]
    type: ElementType
    url: str
    objectKey: Optional[str]
    name: str
    display: ElementDisplay
    size: Optional[ElementSize]
    language: Optional[str]
    forIds: Optional[List[str]]


class ConversationDict(TypedDict):
    id: Optional[str]
    createdAt: Optional[int]
    elementCount: Optional[int]
    messageCount: Optional[int]
    appUser: Optional[AppUser]
    messages: List[MessageDict]
    elements: Optional[List[ElementDict]]


@dataclass
class PageInfo:
    hasNextPage: bool
    endCursor: str


T = TypeVar("T")


@dataclass
class PaginatedResponse(DataClassJsonMixin, Generic[T]):
    pageInfo: PageInfo
    data: List[T]


class Pagination(BaseModel):
    first: int
    cursor: Optional[str]


class ConversationFilter(BaseModel):
    feedback: Optional[Literal[-1, 0, 1]]
    username: Optional[str]
    search: Optional[str]


class ChainlitGraphQLClient:
    def __init__(self, api_key: str, chainlit_server: str):
        self.headers = {"content-type": "application/json"}
        if api_key:
            self.headers["x-api-key"] = api_key
        else:
            raise ValueError("Cannot instantiate Cloud Client without CHAINLIT_API_KEY")

        graphql_endpoint = f"{chainlit_server}/api/graphql"
        self.graphql_client = GraphqlClient(
            endpoint=graphql_endpoint, headers=self.headers
        )

    async def query(self, query: str, variables: Dict[str, Any] = {}) -> Dict[str, Any]:
        """
        Execute a GraphQL query.

        :param query: The GraphQL query string.
        :param variables: A dictionary of variables for the query.
        :return: The response data as a dictionary.
        """
        return await self.graphql_client.execute_async(query=query, variables=variables)

    def check_for_errors(self, response: Dict[str, Any], raise_error: bool = False):
        if "errors" in response:
            if raise_error:
                raise Exception(response["errors"][0])
            logger.error(response["errors"][0])
            return True
        return False

    async def mutation(
        self, mutation: str, variables: Mapping[str, Any] = {}
    ) -> Dict[str, Any]:
        """
        Execute a GraphQL mutation.

        :param mutation: The GraphQL mutation string.
        :param variables: A dictionary of variables for the mutation.
        :return: The response data as a dictionary.
        """
        return await self.graphql_client.execute_async(
            query=mutation, variables=variables
        )<|MERGE_RESOLUTION|>--- conflicted
+++ resolved
@@ -22,13 +22,8 @@
 ]
 ElementDisplay = Literal["inline", "side", "page"]
 ElementSize = Literal["small", "medium", "large"]
-
 Role = Literal["USER", "ADMIN", "OWNER", "ANONYMOUS"]
-<<<<<<< HEAD
-Provider = Literal["credentials", "header", "github", "google", "azure-ad", "auth0"]
-=======
-Provider = Literal["credentials", "header", "github", "google", "azure-ad", "okta"]
->>>>>>> d44d828a
+Provider = Literal["credentials", "header", "github", "google", "azure-ad", "okta", "auth0"]
 
 
 # Used when logging-in a user
