--- conflicted
+++ resolved
@@ -165,15 +165,9 @@
         """Call the on_chat_end function provided by the developer."""
         await config.code.on_chat_end()
 
-<<<<<<< HEAD
-    if chainlit_client and session and not session.has_user_message:
-        if session.conversation_id:
-            await chainlit_client.delete_conversation(session.conversation_id)
-    elif session and session.conversation_id:
+    if session and session.conversation_id:
         await persist_user_session(session.conversation_id, session.to_persistable())
 
-=======
->>>>>>> 058cab17
     async def disconnect_on_timeout(sid):
         await asyncio.sleep(config.project.session_timeout)
         if session := WebsocketSession.get(sid):
