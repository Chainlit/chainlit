import asyncio
import json
import time
<<<<<<< HEAD
import uuid
from typing import Any, Dict, Literal, Optional, Tuple, Union
=======
from typing import Any, Dict, Literal
>>>>>>> d5316335
from urllib.parse import unquote

from starlette.requests import cookie_parser
from typing_extensions import TypeAlias

from chainlit.action import Action
from chainlit.auth import get_current_user, require_login
from chainlit.chat_context import chat_context
from chainlit.config import config
from chainlit.context import init_ws_context
from chainlit.data import get_data_layer
from chainlit.logger import logger
from chainlit.message import ErrorMessage, Message
from chainlit.server import sio
from chainlit.session import WebsocketSession
from chainlit.telemetry import trace_event
from chainlit.types import InputAudioChunk, InputAudioChunkPayload, MessagePayload
from chainlit.user import PersistedUser, User
from chainlit.user_session import user_sessions

WSGIEnvironment: TypeAlias = dict[str, Any]


def restore_existing_session(sid, session_id, emit_fn, emit_call_fn):
    """Restore a session from the sessionId provided by the client."""
    if session := WebsocketSession.get_by_id(session_id):
        session.restore(new_socket_id=sid)
        session.emit = emit_fn
        session.emit_call = emit_call_fn
        trace_event("session_restored")
        return True
    return False


async def persist_user_session(thread_id: str, metadata: Dict):
    if data_layer := get_data_layer():
        await data_layer.update_thread(thread_id=thread_id, metadata=metadata)


async def resume_thread(session: WebsocketSession):
    data_layer = get_data_layer()
    if not data_layer or not session.user or not session.thread_id_to_resume:
        return
    thread = await data_layer.get_thread(thread_id=session.thread_id_to_resume)
    if not thread:
        return

    author = thread.get("userIdentifier")
    user_is_author = author == session.user.identifier

    if user_is_author:
        metadata = thread.get("metadata") or {}
        user_sessions[session.id] = metadata.copy()
        if chat_profile := metadata.get("chat_profile"):
            session.chat_profile = chat_profile
        if chat_settings := metadata.get("chat_settings"):
            session.chat_settings = chat_settings

        trace_event("thread_resumed")

        return thread


def load_user_env(user_env):
    # Check user env
    if config.project.user_env:
        # Check if requested user environment variables are provided
        if user_env:
            user_env = json.loads(user_env)
            for key in config.project.user_env:
                if key not in user_env:
                    trace_event("missing_user_env")
                    raise ConnectionRefusedError(
                        "Missing user environment variable: " + key
                    )
        else:
            raise ConnectionRefusedError("Missing user environment variables")
    return user_env


<<<<<<< HEAD
def build_anon_user_identifier(environ):
    scope = environ.get("asgi.scope", {})
    client_ip, _ = scope.get("client")
    ip = environ.get("HTTP_X_FORWARDED_FOR", client_ip)

    try:
        headers = scope.get("headers", {})
        user_agent = next(
            (v.decode("utf-8") for k, v in headers if k.decode("utf-8") == "user-agent")
        )
        return str(uuid.uuid5(uuid.NAMESPACE_DNS, user_agent + ip))

    except StopIteration:
        return str(uuid.uuid5(uuid.NAMESPACE_DNS, ip))


def _get_token_from_header(environ: WSGIEnvironment) -> Optional[str]:
    # Not using cookie auth, return token Authorization header.
    authorization_header = environ.get("HTTP_AUTHORIZATION")
    if authorization_header:
        return authorization_header.split(" ")[1]

    return None


def _get_token_from_cookie(environ: WSGIEnvironment) -> Optional[str]:
    if cookie_header := environ.get("HTTP_COOKIE", None):
        cookies = cookie_parser(cookie_header)
        return cookies.get("access_token", None)

    return None


def _get_token_from_environ(environ: WSGIEnvironment) -> Optional[str]:
    """Take WSGI environ, return access token."""

    if not config.project.cookie_auth:
        return _get_token_from_header(environ)

    return _get_token_from_cookie(environ)


async def _authenticate_connection(
    environ,
) -> Union[Tuple[Union[User, PersistedUser], str], Tuple[None, None]]:
    if token := _get_token_from_environ(environ):
        user = await get_current_user(token=token)
        if user:
            return user, token

    return None, None


@sio.on("connect")  # pyright: ignore [reportOptionalCall]
async def connect(sid, environ):
    # TODO: Consider making this an assertion as it's an actual programming error, rather than an in-program exception.
=======
@sio.on("connect")
async def connect(sid, environ, auth):
>>>>>>> d5316335
    if (
        not config.code.on_chat_start
        and not config.code.on_message
        and not config.code.on_audio_chunk
    ):
        logger.warning(
            "You need to configure at least one of on_chat_start, on_message or on_audio_chunk callback"
        )
        return False
<<<<<<< HEAD

    user = token = None

    if require_login():
        try:
            user, token = await _authenticate_connection(environ)
        except Exception as e:
            logger.exception("Exception authenticating connection: %s", e)

        if not user:
            logger.error("Authentication failed in websocket connect.")
            raise ConnectionRefusedError("authentication failed")
=======
    user = None
    token = None
    login_required = require_login()
    try:
        # Check if the authentication is required
        if login_required:
            token = auth.get("token")
            token = token.split(" ")[1] if token else None
            user = await get_current_user(token=token)
    except Exception:
        logger.info("Authentication failed")
        return False
>>>>>>> d5316335

    # Session scoped function to emit to the client
    def emit_fn(event, data):
        return sio.emit(event, data, to=sid)

    # Session scoped function to emit to the client and wait for a response
    def emit_call_fn(event: Literal["ask", "call_fn"], data, timeout):
        return sio.call(event, data, timeout=timeout, to=sid)

    session_id = auth.get("sessionId")
    if restore_existing_session(sid, session_id, emit_fn, emit_call_fn):
        return True

<<<<<<< HEAD
    # Create new session
    user_env_string = environ.get("HTTP_USER_ENV")
=======
    user_env_string = auth.get("userEnv")
>>>>>>> d5316335
    user_env = load_user_env(user_env_string)

    client_type = auth.get("clientType")
    http_referer = environ.get("HTTP_REFERER")
    url_encoded_chat_profile = auth.get("chatProfile")
    chat_profile = (
        unquote(url_encoded_chat_profile) if url_encoded_chat_profile else None
    )

    WebsocketSession(
        id=session_id,
        socket_id=sid,
        emit=emit_fn,
        emit_call=emit_call_fn,
        client_type=client_type,
        user_env=user_env,
        user=user,
        token=token,
        chat_profile=chat_profile,
        thread_id=auth.get("threadId"),
        languages=environ.get("HTTP_ACCEPT_LANGUAGE"),
        http_referer=http_referer,
    )

    trace_event("connection_successful")
    return True


@sio.on("connection_successful")  # pyright: ignore [reportOptionalCall]
async def connection_successful(sid):
    context = init_ws_context(sid)

    await context.emitter.task_end()
    await context.emitter.clear("clear_ask")
    await context.emitter.clear("clear_call_fn")

    if context.session.restored:
        return

    if context.session.thread_id_to_resume and config.code.on_chat_resume:
        thread = await resume_thread(context.session)
        if thread:
            context.session.has_first_interaction = True
            await context.emitter.emit(
                "first_interaction",
                {"interaction": "resume", "thread_id": thread.get("id")},
            )
            await config.code.on_chat_resume(thread)

            for step in thread.get("steps", []):
                if "message" in step["type"]:
                    chat_context.add(Message.from_dict(step))

            await context.emitter.resume_thread(thread)
            return

    if config.code.on_chat_start:
        task = asyncio.create_task(config.code.on_chat_start())
        context.session.current_task = task


@sio.on("clear_session")  # pyright: ignore [reportOptionalCall]
async def clean_session(sid):
    session = WebsocketSession.get(sid)
    if session:
        session.to_clear = True


@sio.on("disconnect")  # pyright: ignore [reportOptionalCall]
async def disconnect(sid):
    session = WebsocketSession.get(sid)

    if not session:
        return

    init_ws_context(session)

    if config.code.on_chat_end:
        await config.code.on_chat_end()

    if session.thread_id and session.has_first_interaction:
        await persist_user_session(session.thread_id, session.to_persistable())

    def clear(_sid):
        if session := WebsocketSession.get(_sid):
            # Clean up the user session
            if session.id in user_sessions:
                user_sessions.pop(session.id)
            # Clean up the session
            session.delete()

    if session.to_clear:
        clear(sid)
    else:

        async def clear_on_timeout(_sid):
            await asyncio.sleep(config.project.session_timeout)
            clear(_sid)

        asyncio.ensure_future(clear_on_timeout(sid))


@sio.on("stop")  # pyright: ignore [reportOptionalCall]
async def stop(sid):
    if session := WebsocketSession.get(sid):
        trace_event("stop_task")

        init_ws_context(session)
        await Message(content="Task manually stopped.").send()

        if session.current_task:
            session.current_task.cancel()

        if config.code.on_stop:
            await config.code.on_stop()


async def process_message(session: WebsocketSession, payload: MessagePayload):
    """Process a message from the user."""
    try:
        context = init_ws_context(session)
        await context.emitter.task_start()
        message = await context.emitter.process_message(payload)

        if config.code.on_message:
            # Sleep 1ms to make sure any children step starts after the message step start
            time.sleep(0.001)
            await config.code.on_message(message)
    except asyncio.CancelledError:
        pass
    except Exception as e:
        logger.exception(e)
        await ErrorMessage(
            author="Error", content=str(e) or e.__class__.__name__
        ).send()
    finally:
        await context.emitter.task_end()


@sio.on("edit_message")  # pyright: ignore [reportOptionalCall]
async def edit_message(sid, payload: MessagePayload):
    """Handle a message sent by the User."""
    session = WebsocketSession.require(sid)
    context = init_ws_context(session)

    messages = chat_context.get()

    orig_message = None

    for message in messages:
        if orig_message:
            await message.remove()

        if message.id == payload["message"]["id"]:
            message.content = payload["message"]["output"]
            await message.update()
            orig_message = message

    await context.emitter.task_start()

    if config.code.on_message:
        try:
            await config.code.on_message(orig_message)
        except asyncio.CancelledError:
            pass
        finally:
            await context.emitter.task_end()


@sio.on("client_message")  # pyright: ignore [reportOptionalCall]
async def message(sid, payload: MessagePayload):
    """Handle a message sent by the User."""
    session = WebsocketSession.require(sid)

    task = asyncio.create_task(process_message(session, payload))
    session.current_task = task


@sio.on("window_message")  # pyright: ignore [reportOptionalCall]
async def window_message(sid, data):
    """Handle a message send by the host window."""
    session = WebsocketSession.require(sid)
    init_ws_context(session)

    if config.code.on_window_message:
        try:
            await config.code.on_window_message(data)
        except asyncio.CancelledError:
            pass


@sio.on("audio_start")  # pyright: ignore [reportOptionalCall]
async def audio_start(sid):
    """Handle audio init."""
    session = WebsocketSession.require(sid)

    context = init_ws_context(session)
    if config.code.on_audio_start:
        connected = bool(await config.code.on_audio_start())
        connection_state = "on" if connected else "off"
        await context.emitter.update_audio_connection(connection_state)


@sio.on("audio_chunk")
async def audio_chunk(sid, payload: InputAudioChunkPayload):
    """Handle an audio chunk sent by the user."""
    session = WebsocketSession.require(sid)

    init_ws_context(session)

    if config.code.on_audio_chunk:
        asyncio.create_task(config.code.on_audio_chunk(InputAudioChunk(**payload)))


@sio.on("audio_end")
async def audio_end(sid):
    """Handle the end of the audio stream."""
    session = WebsocketSession.require(sid)
    try:
        context = init_ws_context(session)
        await context.emitter.task_start()

        if not session.has_first_interaction:
            session.has_first_interaction = True
            asyncio.create_task(context.emitter.init_thread("audio"))

        if config.code.on_audio_end:
            await config.code.on_audio_end()

    except asyncio.CancelledError:
        pass
    except Exception as e:
        logger.exception(e)
        await ErrorMessage(
            author="Error", content=str(e) or e.__class__.__name__
        ).send()
    finally:
        await context.emitter.task_end()


async def process_action(action: Action):
    callback = config.code.action_callbacks.get(action.name)
    if callback:
        res = await callback(action)
        return res
    else:
        logger.warning("No callback found for action %s", action.name)


@sio.on("action_call")
async def call_action(sid, action):
    """Handle an action call from the UI."""
    context = init_ws_context(sid)

    action = Action(**action)

    try:
        if not context.session.has_first_interaction:
            context.session.has_first_interaction = True
            asyncio.create_task(context.emitter.init_thread(action.name))
        res = await process_action(action)
        await context.emitter.send_action_response(
            id=action.id, status=True, response=res if isinstance(res, str) else None
        )

    except asyncio.CancelledError:
        await context.emitter.send_action_response(
            id=action.id, status=False, response="Action interrupted by the user"
        )
    except Exception as e:
        logger.exception(e)
        await context.emitter.send_action_response(
            id=action.id, status=False, response="An error occurred"
        )


@sio.on("chat_settings_change")
async def change_settings(sid, settings: Dict[str, Any]):
    """Handle change settings submit from the UI."""
    context = init_ws_context(sid)

    for key, value in settings.items():
        context.session.chat_settings[key] = value

    if config.code.on_settings_update:
        await config.code.on_settings_update(settings)<|MERGE_RESOLUTION|>--- conflicted
+++ resolved
@@ -1,12 +1,7 @@
 import asyncio
 import json
 import time
-<<<<<<< HEAD
-import uuid
 from typing import Any, Dict, Literal, Optional, Tuple, Union
-=======
-from typing import Any, Dict, Literal
->>>>>>> d5316335
 from urllib.parse import unquote
 
 from starlette.requests import cookie_parser
@@ -87,28 +82,11 @@
     return user_env
 
 
-<<<<<<< HEAD
-def build_anon_user_identifier(environ):
-    scope = environ.get("asgi.scope", {})
-    client_ip, _ = scope.get("client")
-    ip = environ.get("HTTP_X_FORWARDED_FOR", client_ip)
-
-    try:
-        headers = scope.get("headers", {})
-        user_agent = next(
-            (v.decode("utf-8") for k, v in headers if k.decode("utf-8") == "user-agent")
-        )
-        return str(uuid.uuid5(uuid.NAMESPACE_DNS, user_agent + ip))
-
-    except StopIteration:
-        return str(uuid.uuid5(uuid.NAMESPACE_DNS, ip))
-
-
-def _get_token_from_header(environ: WSGIEnvironment) -> Optional[str]:
-    # Not using cookie auth, return token Authorization header.
-    authorization_header = environ.get("HTTP_AUTHORIZATION")
-    if authorization_header:
-        return authorization_header.split(" ")[1]
+def _get_token_from_auth(auth: dict) -> Optional[str]:
+    # Not using cookie auth, return token.
+    token = auth.get("token")
+    if token:
+        return token.split(" ")[1]
 
     return None
 
@@ -121,19 +99,20 @@
     return None
 
 
-def _get_token_from_environ(environ: WSGIEnvironment) -> Optional[str]:
+def _get_token(environ: WSGIEnvironment, auth: dict) -> Optional[str]:
     """Take WSGI environ, return access token."""
 
     if not config.project.cookie_auth:
-        return _get_token_from_header(environ)
+        return _get_token_from_auth(auth)
 
     return _get_token_from_cookie(environ)
 
 
 async def _authenticate_connection(
     environ,
+    auth,
 ) -> Union[Tuple[Union[User, PersistedUser], str], Tuple[None, None]]:
-    if token := _get_token_from_environ(environ):
+    if token := _get_token(environ, auth):
         user = await get_current_user(token=token)
         if user:
             return user, token
@@ -141,13 +120,9 @@
     return None, None
 
 
-@sio.on("connect")  # pyright: ignore [reportOptionalCall]
-async def connect(sid, environ):
-    # TODO: Consider making this an assertion as it's an actual programming error, rather than an in-program exception.
-=======
-@sio.on("connect")
+# TODO: Consider making this an assertion as it's an actual programming error, rather than an in-program exception.
+@sio.on("connect") # pyright: ignore [reportOptionalCall]
 async def connect(sid, environ, auth):
->>>>>>> d5316335
     if (
         not config.code.on_chat_start
         and not config.code.on_message
@@ -157,33 +132,18 @@
             "You need to configure at least one of on_chat_start, on_message or on_audio_chunk callback"
         )
         return False
-<<<<<<< HEAD
 
     user = token = None
 
     if require_login():
         try:
-            user, token = await _authenticate_connection(environ)
+            user, token = await _authenticate_connection(environ, auth)
         except Exception as e:
             logger.exception("Exception authenticating connection: %s", e)
 
         if not user:
             logger.error("Authentication failed in websocket connect.")
             raise ConnectionRefusedError("authentication failed")
-=======
-    user = None
-    token = None
-    login_required = require_login()
-    try:
-        # Check if the authentication is required
-        if login_required:
-            token = auth.get("token")
-            token = token.split(" ")[1] if token else None
-            user = await get_current_user(token=token)
-    except Exception:
-        logger.info("Authentication failed")
-        return False
->>>>>>> d5316335
 
     # Session scoped function to emit to the client
     def emit_fn(event, data):
@@ -197,12 +157,7 @@
     if restore_existing_session(sid, session_id, emit_fn, emit_call_fn):
         return True
 
-<<<<<<< HEAD
-    # Create new session
-    user_env_string = environ.get("HTTP_USER_ENV")
-=======
     user_env_string = auth.get("userEnv")
->>>>>>> d5316335
     user_env = load_user_env(user_env_string)
 
     client_type = auth.get("clientType")
