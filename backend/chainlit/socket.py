--- conflicted
+++ resolved
@@ -186,11 +186,11 @@
                 {"interaction": "resume", "thread_id": thread.get("id")},
             )
             await config.code.on_chat_resume(thread)
-            
+
             for step in thread.get("steps", []):
                 if "message" in step["type"]:
                     chat_context.add(Message.from_dict(step))
-                    
+
             await context.emitter.resume_thread(thread)
             return
 
@@ -277,17 +277,6 @@
         await context.emitter.task_end()
 
 
-<<<<<<< HEAD
-def is_ui_message_valid(payload: MessagePayload) -> bool:
-    content = payload.get('message', {}).get('output', '')
-
-    if len(content) > MAX_UI_MESSAGE_LENGTH:
-        logger.error("Message of length {} sent to socket".format(len(content)))
-        return False
-
-    return True
-
-=======
 @sio.on("edit_message")
 async def edit_message(sid, payload: MessagePayload):
     """Handle a message sent by the User."""
@@ -295,18 +284,18 @@
     context = init_ws_context(session)
 
     messages = chat_context.get()
-    
+
     orig_message = None
-    
+
     for message in messages:
         if orig_message:
-            await message.remove() 
-             
+            await message.remove()
+
         if message.id == payload["message"]["id"]:
             message.content = payload["message"]["output"]
             await message.update()
             orig_message = message
-            
+
     await context.emitter.task_start()
 
     if config.code.on_message:
@@ -316,8 +305,17 @@
             pass
         finally:
             await context.emitter.task_end()
-            
->>>>>>> add72385
+
+
+def is_ui_message_valid(payload: MessagePayload) -> bool:
+    content = payload.get('message', {}).get('output', '')
+
+    if len(content) > MAX_UI_MESSAGE_LENGTH:
+        logger.error("Message of length {} sent to socket".format(len(content)))
+        return False
+
+    return True
+
 
 @sio.on("client_message")
 async def message(sid, payload: MessagePayload):
