--- conflicted
+++ resolved
@@ -6,16 +6,11 @@
 from starlette.requests import cookie_parser
 from typing_extensions import TypeAlias
 
-<<<<<<< HEAD
-from chainlit.auth import get_current_user, require_login
-from chainlit.auth.cookie import _auth_cookie_name
-=======
 from chainlit.auth import (
     get_current_user,
     get_token_from_cookies,
     require_login,
 )
->>>>>>> 85c98ea9
 from chainlit.chat_context import chat_context
 from chainlit.config import config
 from chainlit.context import init_ws_context
@@ -92,11 +87,7 @@
 def _get_token_from_cookie(environ: WSGIEnvironment) -> Optional[str]:
     if cookie_header := environ.get("HTTP_COOKIE", None):
         cookies = cookie_parser(cookie_header)
-<<<<<<< HEAD
-        return cookies.get(_auth_cookie_name, None)
-=======
         return get_token_from_cookies(cookies)
->>>>>>> 85c98ea9
 
     return None
 
