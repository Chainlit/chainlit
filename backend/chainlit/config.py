import json
import os
import site
import sys
from importlib import util
from pathlib import Path
from typing import (
    TYPE_CHECKING,
    Any,
    Awaitable,
    Callable,
    Dict,
    List,
    Literal,
    Optional,
    Union,
)

import tomli
from dataclasses_json import DataClassJsonMixin
from pydantic import Field
from pydantic.dataclasses import dataclass
from starlette.datastructures import Headers

from chainlit.data.base import BaseDataLayer
from chainlit.logger import logger
from chainlit.translations import lint_translation_json
from chainlit.version import __version__

from ._utils import is_path_inside

if TYPE_CHECKING:
    from fastapi import Request, Response

    from chainlit.action import Action
    from chainlit.message import Message
    from chainlit.types import ChatProfile, InputAudioChunk, Starter, ThreadDict
    from chainlit.user import User
else:
    # Pydantic needs to resolve forward annotations. Because all of these are used
    # within `typing.Callable`, alias to `Any` as Pydantic does not perform validation
    # of callable argument/return types anyway.
    Request = Response = Action = Message = ChatProfile = InputAudioChunk = Starter = ThreadDict = User = Any  # fmt: off

BACKEND_ROOT = os.path.dirname(__file__)
PACKAGE_ROOT = os.path.dirname(os.path.dirname(BACKEND_ROOT))
TRANSLATIONS_DIR = os.path.join(BACKEND_ROOT, "translations")


# Get the directory the script is running from
APP_ROOT = os.getenv("CHAINLIT_APP_ROOT", os.getcwd())

# Create the directory to store the uploaded files
FILES_DIRECTORY = Path(APP_ROOT) / ".files"
FILES_DIRECTORY.mkdir(exist_ok=True)

config_dir = os.path.join(APP_ROOT, ".chainlit")
public_dir = os.path.join(APP_ROOT, "public")
config_file = os.path.join(config_dir, "config.toml")
config_translation_dir = os.path.join(config_dir, "translations")

# Default config file created if none exists
DEFAULT_CONFIG_STR = f"""[project]
# Whether to enable telemetry (default: true). No personal data is collected.
enable_telemetry = true


# List of environment variables to be provided by each user to use the app.
user_env = []

# Duration (in seconds) during which the session is saved when the connection is lost
session_timeout = 3600

# Duration (in seconds) of the user session expiry
user_session_timeout = 1296000  # 15 days

# Enable third parties caching (e.g., LangChain cache)
cache = false

# Authorized origins
allow_origins = ["*"]

[features]
# Process and display HTML in messages. This can be a security risk (see https://stackoverflow.com/questions/19603097/why-is-it-dangerous-to-render-user-generated-html-or-javascript)
unsafe_allow_html = false

# Process and display mathematical expressions. This can clash with "$" characters in messages.
latex = false

# Autoscroll new user messages at the top of the window
user_message_autoscroll = true

# Automatically tag threads with the current chat profile (if a chat profile is used)
auto_tag_thread = true

# Allow users to edit their own messages
edit_message = true

# Authorize users to spontaneously upload files with messages
[features.spontaneous_file_upload]
    enabled = true
    # Define accepted file types using MIME types
    # Examples:
    # 1. For specific file types:
    #    accept = ["image/jpeg", "image/png", "application/pdf"]
    # 2. For all files of certain type:
    #    accept = ["image/*", "audio/*", "video/*"]
    # 3. For specific file extensions:
    #    accept = {{ "application/octet-stream" = [".xyz", ".pdb"] }}
    # Note: Using "*/*" is not recommended as it may cause browser warnings
    accept = ["*/*"]
    max_files = 20
    max_size_mb = 500

[features.audio]
    # Sample rate of the audio
    sample_rate = 24000

[features.mcp.sse]
    enabled = true

[features.mcp.stdio]
    enabled = true
    # Only the executables in the allow list can be used for MCP stdio server.
    # Only need the base name of the executable, e.g. "npx", not "/usr/bin/npx".
    # Please don't comment this line for now, we need it to parse the executable name.
    allowed_executables = [ "npx", "uvx" ]

[UI]
# Name of the assistant.
name = "Assistant"

# default_theme = "dark"

# layout = "wide"

# default_sidebar_state = "open"

# Description of the assistant. This is used for HTML tags.
# description = ""

# Chain of Thought (CoT) display mode. Can be "hidden", "tool_call" or "full".
cot = "full"

# Specify a CSS file that can be used to customize the user interface.
# The CSS file can be served from the public directory or via an external link.
# custom_css = "/public/test.css"

# Specify additional attributes for a custom CSS file
# custom_css_attributes = "media=\\\"print\\\""

# Specify a JavaScript file that can be used to customize the user interface.
# The JavaScript file can be served from the public directory.
# custom_js = "/public/test.js"

<<<<<<< HEAD
# The style of alert boxes. Can be "classic" or "modern".
alert_style = "classic"
=======
# Specify additional attributes for custom JS file
# custom_js_attributes = "async type = \\\"module\\\""

# Custom login page image, relative to public directory or external URL
# login_page_image = "/public/custom-background.jpg"

# Custom login page image filter (Tailwind internal filters, no dark/light variants)
# login_page_image_filter = "brightness-50 grayscale"
# login_page_image_dark_filter = "contrast-200 blur-sm"
>>>>>>> 08bb7df0

# Specify a custom meta image url.
# custom_meta_image_url = "https://chainlit-cloud.s3.eu-west-3.amazonaws.com/logo/chainlit_banner.png"

# Specify a custom build directory for the frontend.
# This can be used to customize the frontend code.
# Be careful: If this is a relative path, it should not start with a slash.
# custom_build = "./public/build"

# Specify optional one or more custom links in the header.
# [[UI.header_links]]
#     name = "Issues"
#     display_name = "Report Issue"
#     icon_url = "https://avatars.githubusercontent.com/u/128686189?s=200&v=4"
#     url = "https://github.com/Chainlit/chainlit/issues"

[meta]
generated_by = "{__version__}"
"""


DEFAULT_HOST = "127.0.0.1"
DEFAULT_PORT = 8000
DEFAULT_ROOT_PATH = ""


@dataclass()
class RunSettings:
    # Name of the module (python file) used in the run command
    module_name: Optional[str] = None
    host: str = DEFAULT_HOST
    port: int = DEFAULT_PORT
    ssl_cert: Optional[str] = None
    ssl_key: Optional[str] = None
    root_path: str = DEFAULT_ROOT_PATH
    headless: bool = False
    watch: bool = False
    no_cache: bool = False
    debug: bool = False
    ci: bool = False


@dataclass()
class PaletteOptions(DataClassJsonMixin):
    main: Optional[str] = ""
    light: Optional[str] = ""
    dark: Optional[str] = ""


@dataclass()
class TextOptions(DataClassJsonMixin):
    primary: Optional[str] = ""
    secondary: Optional[str] = ""


@dataclass()
class Palette(DataClassJsonMixin):
    primary: Optional[PaletteOptions] = None
    background: Optional[str] = ""
    paper: Optional[str] = ""
    text: Optional[TextOptions] = None


@dataclass
class SpontaneousFileUploadFeature(DataClassJsonMixin):
    enabled: Optional[bool] = None
    accept: Optional[Union[List[str], Dict[str, List[str]]]] = None
    max_files: Optional[int] = None
    max_size_mb: Optional[int] = None


@dataclass
class AudioFeature(DataClassJsonMixin):
    sample_rate: int = 24000
    enabled: bool = False


@dataclass
class McpSseFeature(DataClassJsonMixin):
    enabled: bool = True


@dataclass
class McpStdioFeature(DataClassJsonMixin):
    enabled: bool = True
    allowed_executables: Optional[list[str]] = None


@dataclass
class McpFeature(DataClassJsonMixin):
    enabled: bool = False
    sse: McpSseFeature = Field(default_factory=McpSseFeature)
    stdio: McpStdioFeature = Field(default_factory=McpStdioFeature)


@dataclass()
class FeaturesSettings(DataClassJsonMixin):
    spontaneous_file_upload: Optional[SpontaneousFileUploadFeature] = None
    audio: Optional[AudioFeature] = Field(default_factory=AudioFeature)
    mcp: McpFeature = Field(default_factory=McpFeature)
    latex: bool = False
    user_message_autoscroll: bool = True
    unsafe_allow_html: bool = False
    auto_tag_thread: bool = True
    edit_message: bool = True


@dataclass
class HeaderLink(DataClassJsonMixin):
    name: str
    display_name: Optional[str]
    icon_url: str
    url: str


@dataclass()
class UISettings(DataClassJsonMixin):
    name: str
    description: str = ""
    cot: Literal["hidden", "tool_call", "full"] = "full"
    font_family: Optional[str] = None
    default_theme: Optional[Literal["light", "dark"]] = "dark"
    layout: Optional[Literal["default", "wide"]] = "default"
    default_sidebar_state: Optional[Literal["open", "closed"]] = "open"
    github: Optional[str] = None
    # Optional custom CSS file that allows you to customize the UI
    custom_css: Optional[str] = None
    custom_css_attributes: Optional[str] = ""
    # Optional custom JS file that allows you to customize the UI
    custom_js: Optional[str] = None
<<<<<<< HEAD
    alert_style: Optional[Literal["classic", "modern"]] = "classic"
=======
    custom_js_attributes: Optional[str] = "defer"
    # Optional custom background image for login page
    login_page_image: Optional[str] = None
    login_page_image_filter: Optional[str] = None
    login_page_image_dark_filter: Optional[str] = None
>>>>>>> 08bb7df0
    # Optional custom meta tag for image preview
    custom_meta_image_url: Optional[str] = None
    # Optional custom build directory for the frontend
    custom_build: Optional[str] = None
    # Optional header links
    header_links: Optional[List[HeaderLink]] = None


@dataclass()
class CodeSettings:
    # App action functions
    action_callbacks: Dict[str, Callable[["Action"], Any]]

    # Module object loaded from the module_name
    module: Any = None

    # App life cycle callbacks
    on_app_startup: Optional[Callable[[], Union[None, Awaitable[None]]]] = None
    on_app_shutdown: Optional[Callable[[], Union[None, Awaitable[None]]]] = None

    # Session life cycle callbacks
    on_logout: Optional[Callable[["Request", "Response"], Any]] = None
    on_stop: Optional[Callable[[], Any]] = None
    on_chat_start: Optional[Callable[[], Any]] = None
    on_chat_end: Optional[Callable[[], Any]] = None
    on_chat_resume: Optional[Callable[["ThreadDict"], Any]] = None
    on_message: Optional[Callable[["Message"], Any]] = None
    on_audio_start: Optional[Callable[[], Any]] = None
    on_audio_chunk: Optional[Callable[["InputAudioChunk"], Any]] = None
    on_audio_end: Optional[Callable[[], Any]] = None
    on_mcp_connect: Optional[Callable] = None
    on_mcp_disconnect: Optional[Callable] = None
    on_settings_update: Optional[Callable[[Dict[str, Any]], Any]] = None
    set_chat_profiles: Optional[
        Callable[[Optional["User"]], Awaitable[List["ChatProfile"]]]
    ] = None
    set_starters: Optional[Callable[[Optional["User"]], Awaitable[List["Starter"]]]] = (
        None
    )
    # Auth callbacks
    password_auth_callback: Optional[
        Callable[[str, str], Awaitable[Optional["User"]]]
    ] = None
    header_auth_callback: Optional[Callable[[Headers], Awaitable[Optional["User"]]]] = (
        None
    )
    oauth_callback: Optional[
        Callable[[str, str, Dict[str, str], "User"], Awaitable[Optional["User"]]]
    ] = None

    # Helpers
    on_window_message: Optional[Callable[[str], Any]] = None
    author_rename: Optional[Callable[[str], Awaitable[str]]] = None
    data_layer: Optional[Callable[[], BaseDataLayer]] = None


@dataclass()
class ProjectSettings(DataClassJsonMixin):
    allow_origins: List[str] = Field(default_factory=lambda: ["*"])
    # Socket.io client transports option
    transports: Optional[List[str]] = None
    enable_telemetry: bool = True
    # List of environment variables to be provided by each user to use the app. If empty, no environment variables will be asked to the user.
    user_env: Optional[List[str]] = None
    # Path to the local langchain cache database
    lc_cache_path: Optional[str] = None
    # Path to the local chat db
    # Duration (in seconds) during which the session is saved when the connection is lost
    session_timeout: int = 300
    # Duration (in seconds) of the user session expiry
    user_session_timeout: int = 1296000  # 15 days
    # Enable third parties caching (e.g LangChain cache)
    cache: bool = False


@dataclass()
class ChainlitConfig:
    # Directory where the Chainlit project is located
    root = APP_ROOT
    # Chainlit server URL. Used only for cloud features
    chainlit_server: str
    run: RunSettings
    features: FeaturesSettings
    ui: UISettings
    project: ProjectSettings
    code: CodeSettings

    def load_translation(self, language: str):
        translation = {}
        default_language = "en-US"
        # fallback to root language (ex: `de` when `de-DE` is not found)
        parent_language = language.split("-")[0]

        translation_dir = Path(config_translation_dir)

        translation_lib_file_path = translation_dir / f"{language}.json"
        translation_lib_parent_language_file_path = (
            translation_dir / f"{parent_language}.json"
        )
        default_translation_lib_file_path = translation_dir / f"{default_language}.json"

        if (
            is_path_inside(translation_lib_file_path, translation_dir)
            and translation_lib_file_path.is_file()
        ):
            translation = json.loads(
                translation_lib_file_path.read_text(encoding="utf-8")
            )
        elif (
            is_path_inside(translation_lib_parent_language_file_path, translation_dir)
            and translation_lib_parent_language_file_path.is_file()
        ):
            logger.warning(
                f"Translation file for {language} not found. Using parent translation {parent_language}."
            )
            translation = json.loads(
                translation_lib_parent_language_file_path.read_text(encoding="utf-8")
            )
        elif (
            is_path_inside(default_translation_lib_file_path, translation_dir)
            and default_translation_lib_file_path.is_file()
        ):
            logger.warning(
                f"Translation file for {language} not found. Using default translation {default_language}."
            )
            translation = json.loads(
                default_translation_lib_file_path.read_text(encoding="utf-8")
            )

        return translation


def init_config(log=False):
    """Initialize the configuration file if it doesn't exist."""
    if not os.path.exists(config_file):
        os.makedirs(config_dir, exist_ok=True)
        with open(config_file, "w", encoding="utf-8") as f:
            f.write(DEFAULT_CONFIG_STR)
            logger.info(f"Created default config file at {config_file}")
    elif log:
        logger.info(f"Config file already exists at {config_file}")

    if not os.path.exists(config_translation_dir):
        os.makedirs(config_translation_dir, exist_ok=True)
        logger.info(
            f"Created default translation directory at {config_translation_dir}"
        )

    for file in os.listdir(TRANSLATIONS_DIR):
        if file.endswith(".json"):
            dst = os.path.join(config_translation_dir, file)
            if not os.path.exists(dst):
                src = os.path.join(TRANSLATIONS_DIR, file)
                with open(src, encoding="utf-8") as f:
                    translation = json.load(f)
                    with open(dst, "w", encoding="utf-8") as f:
                        json.dump(translation, f, indent=4)
                        logger.info(f"Created default translation file at {dst}")


def load_module(target: str, force_refresh: bool = False):
    """Load the specified module."""

    # Get the target's directory
    target_dir = os.path.dirname(os.path.abspath(target))

    # Add the target's directory to the Python path
    sys.path.insert(0, target_dir)

    if force_refresh:
        # Get current site packages dirs
        site_package_dirs = site.getsitepackages()

        # Clear the modules related to the app from sys.modules
        for module_name, module in list(sys.modules.items()):
            if (
                hasattr(module, "__file__")
                and module.__file__
                and module.__file__.startswith(target_dir)
                and not any(module.__file__.startswith(p) for p in site_package_dirs)
            ):
                sys.modules.pop(module_name, None)

    spec = util.spec_from_file_location(target, target)
    if not spec or not spec.loader:
        return

    module = util.module_from_spec(spec)
    if not module:
        return

    spec.loader.exec_module(module)

    sys.modules[target] = module

    # Remove the target's directory from the Python path
    sys.path.pop(0)


def load_settings():
    with open(config_file, "rb") as f:
        toml_dict = tomli.load(f)
        # Load project settings
        project_config = toml_dict.get("project", {})
        features_settings = toml_dict.get("features", {})
        ui_settings = toml_dict.get("UI", {})
        meta = toml_dict.get("meta")

        if not meta or meta.get("generated_by") <= "0.3.0":
            raise ValueError(
                f"Your config file '{config_file}' is outdated. Please delete it and restart the app to regenerate it."
            )

        lc_cache_path = os.path.join(config_dir, ".langchain.db")

        project_settings = ProjectSettings(
            lc_cache_path=lc_cache_path,
            **project_config,
        )

        features_settings = FeaturesSettings(**features_settings)

        ui_settings = UISettings(**ui_settings)

        code_settings = CodeSettings(action_callbacks={})

        return {
            "features": features_settings,
            "ui": ui_settings,
            "project": project_settings,
            "code": code_settings,
        }


def reload_config():
    """Reload the configuration from the config file."""
    global config
    if config is None:
        return

    settings = load_settings()

    config.features = settings["features"]
    config.code = settings["code"]
    config.ui = settings["ui"]
    config.project = settings["project"]


def load_config():
    """Load the configuration from the config file."""
    init_config()

    settings = load_settings()

    chainlit_server = os.environ.get("CHAINLIT_SERVER", "https://cloud.chainlit.io")

    config = ChainlitConfig(
        chainlit_server=chainlit_server,
        run=RunSettings(),
        **settings,
    )

    return config


def lint_translations():
    # Load the ground truth (en-US.json file from chainlit source code)
    src = os.path.join(TRANSLATIONS_DIR, "en-US.json")
    with open(src, encoding="utf-8") as f:
        truth = json.load(f)

        # Find the local app translations
        for file in os.listdir(config_translation_dir):
            if file.endswith(".json"):
                # Load the translation file
                to_lint = os.path.join(config_translation_dir, file)
                with open(to_lint, encoding="utf-8") as f:
                    translation = json.load(f)

                    # Lint the translation file
                    lint_translation_json(file, truth, translation)


config = load_config()<|MERGE_RESOLUTION|>--- conflicted
+++ resolved
@@ -153,10 +153,9 @@
 # The JavaScript file can be served from the public directory.
 # custom_js = "/public/test.js"
 
-<<<<<<< HEAD
 # The style of alert boxes. Can be "classic" or "modern".
 alert_style = "classic"
-=======
+
 # Specify additional attributes for custom JS file
 # custom_js_attributes = "async type = \\\"module\\\""
 
@@ -166,7 +165,7 @@
 # Custom login page image filter (Tailwind internal filters, no dark/light variants)
 # login_page_image_filter = "brightness-50 grayscale"
 # login_page_image_dark_filter = "contrast-200 blur-sm"
->>>>>>> 08bb7df0
+
 
 # Specify a custom meta image url.
 # custom_meta_image_url = "https://chainlit-cloud.s3.eu-west-3.amazonaws.com/logo/chainlit_banner.png"
@@ -297,15 +296,14 @@
     custom_css_attributes: Optional[str] = ""
     # Optional custom JS file that allows you to customize the UI
     custom_js: Optional[str] = None
-<<<<<<< HEAD
+
     alert_style: Optional[Literal["classic", "modern"]] = "classic"
-=======
     custom_js_attributes: Optional[str] = "defer"
     # Optional custom background image for login page
     login_page_image: Optional[str] = None
     login_page_image_filter: Optional[str] = None
     login_page_image_dark_filter: Optional[str] = None
->>>>>>> 08bb7df0
+
     # Optional custom meta tag for image preview
     custom_meta_image_url: Optional[str] = None
     # Optional custom build directory for the frontend
