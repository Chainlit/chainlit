import json
import os
import site
import sys
from importlib import util
from pathlib import Path
from typing import TYPE_CHECKING, Any, Callable, Dict, List, Literal, Optional, Union

import tomli
from chainlit.logger import logger
from chainlit.translations import lint_translation_json
from chainlit.version import __version__
from dataclasses_json import DataClassJsonMixin
from pydantic.dataclasses import Field, dataclass
from starlette.datastructures import Headers

if TYPE_CHECKING:
    from chainlit.action import Action
    from chainlit.element import ElementBased
    from chainlit.message import Message
    from chainlit.types import AudioChunk, ChatProfile, Starter, ThreadDict
    from chainlit.user import User
    from fastapi import Request, Response


BACKEND_ROOT = os.path.dirname(__file__)
PACKAGE_ROOT = os.path.dirname(os.path.dirname(BACKEND_ROOT))
TRANSLATIONS_DIR = os.path.join(BACKEND_ROOT, "translations")


# Get the directory the script is running from
APP_ROOT = os.getcwd()

# Create the directory to store the uploaded files
FILES_DIRECTORY = Path(APP_ROOT) / ".files"
FILES_DIRECTORY.mkdir(exist_ok=True)

config_dir = os.path.join(APP_ROOT, ".chainlit")
config_file = os.path.join(config_dir, "config.toml")
config_translation_dir = os.path.join(config_dir, "translations")

# Default config file created if none exists
DEFAULT_CONFIG_STR = f"""[project]
# Whether to enable telemetry (default: true). No personal data is collected.
enable_telemetry = true


# List of environment variables to be provided by each user to use the app.
user_env = []

# Duration (in seconds) during which the session is saved when the connection is lost
session_timeout = 3600

# Enable third parties caching (e.g LangChain cache)
cache = false

# Authorized origins
allow_origins = ["*"]

# Follow symlink for asset mount (see https://github.com/Chainlit/chainlit/issues/317)
# follow_symlink = false

[features]
# Process and display HTML in messages. This can be a security risk (see https://stackoverflow.com/questions/19603097/why-is-it-dangerous-to-render-user-generated-html-or-javascript)
unsafe_allow_html = false

# Process and display mathematical expressions. This can clash with "$" characters in messages.
latex = false

# Automatically tag threads with the current chat profile (if a chat profile is used)
auto_tag_thread = true

# Authorize users to spontaneously upload files with messages
[features.spontaneous_file_upload]
    enabled = true
    accept = ["*/*"]
    max_files = 20
    max_size_mb = 500

[features.audio]
    # Threshold for audio recording
    min_decibels = -45
    # Delay for the user to start speaking in MS
    initial_silence_timeout = 3000
    # Delay for the user to continue speaking in MS. If the user stops speaking for this duration, the recording will stop.
    silence_timeout = 1500
    # Above this duration (MS), the recording will forcefully stop.
    max_duration = 15000
    # Duration of the audio chunks in MS
    chunk_duration = 1000
    # Sample rate of the audio
    sample_rate = 44100

[UI]
# Name of the assistant.
name = "Assistant"

# Description of the assistant. This is used for HTML tags.
# description = ""

# Large size content are by default collapsed for a cleaner ui
default_collapse_content = true

# Hide the chain of thought details from the user in the UI.
hide_cot = false

# Link to your github repo. This will add a github button in the UI's header.
# github = ""

# Specify a CSS file that can be used to customize the user interface.
# The CSS file can be served from the public directory or via an external link.
# custom_css = "/public/test.css"

# Specify a Javascript file that can be used to customize the user interface.
# The Javascript file can be served from the public directory.
# custom_js = "/public/test.js"

# Specify a custom font url.
# custom_font = "https://fonts.googleapis.com/css2?family=Inter:wght@400;500;700&display=swap"

# Specify a custom meta image url.
# custom_meta_image_url = "https://chainlit-cloud.s3.eu-west-3.amazonaws.com/logo/chainlit_banner.png"

# Specify a custom build directory for the frontend.
# This can be used to customize the frontend code.
# Be careful: If this is a relative path, it should not start with a slash.
# custom_build = "./public/build"

[UI.theme]
    default = "dark"
    #layout = "wide"
    #font_family = "Inter, sans-serif"
# Override default MUI light theme. (Check theme.ts)
[UI.theme.light]
    #background = "#FAFAFA"
    #paper = "#FFFFFF"

    [UI.theme.light.primary]
        #main = "#F80061"
        #dark = "#980039"
        #light = "#FFE7EB"
    [UI.theme.light.text]
        #primary = "#212121"
        #secondary = "#616161"

# Override default MUI dark theme. (Check theme.ts)
[UI.theme.dark]
    #background = "#FAFAFA"
    #paper = "#FFFFFF"

    [UI.theme.dark.primary]
        #main = "#F80061"
        #dark = "#980039"
        #light = "#FFE7EB"
    [UI.theme.dark.text]
        #primary = "#EEEEEE"
        #secondary = "#BDBDBD"

[meta]
generated_by = "{__version__}"
"""


DEFAULT_HOST = "0.0.0.0"
DEFAULT_PORT = 8000
DEFAULT_ROOT_PATH = ""


@dataclass()
class RunSettings:
    # Name of the module (python file) used in the run command
    module_name: Optional[str] = None
    host: str = DEFAULT_HOST
    port: int = DEFAULT_PORT
<<<<<<< HEAD
    ssl_cert: Optional[str] = None
    ssl_key: Optional[str] = None
=======
    root_path: str = DEFAULT_ROOT_PATH
>>>>>>> e0f84a4e
    headless: bool = False
    watch: bool = False
    no_cache: bool = False
    debug: bool = False
    ci: bool = False


@dataclass()
class PaletteOptions(DataClassJsonMixin):
    main: Optional[str] = ""
    light: Optional[str] = ""
    dark: Optional[str] = ""


@dataclass()
class TextOptions(DataClassJsonMixin):
    primary: Optional[str] = ""
    secondary: Optional[str] = ""


@dataclass()
class Palette(DataClassJsonMixin):
    primary: Optional[PaletteOptions] = None
    background: Optional[str] = ""
    paper: Optional[str] = ""
    text: Optional[TextOptions] = None


@dataclass()
class Theme(DataClassJsonMixin):
    font_family: Optional[str] = None
    default: Optional[Literal["light", "dark"]] = "dark"
    layout: Optional[Literal["default", "wide"]] = "default"
    light: Optional[Palette] = None
    dark: Optional[Palette] = None


@dataclass
class SpontaneousFileUploadFeature(DataClassJsonMixin):
    enabled: Optional[bool] = None
    accept: Optional[Union[List[str], Dict[str, List[str]]]] = None
    max_files: Optional[int] = None
    max_size_mb: Optional[int] = None


@dataclass
class AudioFeature(DataClassJsonMixin):
    min_decibels: int = -45
    initial_silence_timeout: int = 2000
    silence_timeout: int = 1500
    chunk_duration: int = 1000
    max_duration: int = 15000
    sample_rate: int = 44100
    enabled: bool = False


@dataclass()
class FeaturesSettings(DataClassJsonMixin):
    spontaneous_file_upload: Optional[SpontaneousFileUploadFeature] = None
    audio: Optional[AudioFeature] = Field(default_factory=AudioFeature)
    latex: bool = False
    unsafe_allow_html: bool = False
    auto_tag_thread: bool = True


@dataclass()
class UISettings(DataClassJsonMixin):
    name: str
    description: str = ""
    hide_cot: bool = False
    # Large size content are by default collapsed for a cleaner ui
    default_collapse_content: bool = True
    github: Optional[str] = None
    theme: Optional[Theme] = None
    # Optional custom CSS file that allows you to customize the UI
    custom_css: Optional[str] = None
    custom_js: Optional[str] = None
    custom_font: Optional[str] = None
    # Optional custom meta tag for image preview
    custom_meta_image_url: Optional[str] = None
    # Optional custom build directory for the frontend
    custom_build: Optional[str] = None


@dataclass()
class CodeSettings:
    # Developer defined callbacks for each action. Key is the action name, value is the callback function.
    action_callbacks: Dict[str, Callable[["Action"], Any]]
    # Module object loaded from the module_name
    module: Any = None
    # Bunch of callbacks defined by the developer
    password_auth_callback: Optional[Callable[[str, str], Optional["User"]]] = None
    header_auth_callback: Optional[Callable[[Headers], Optional["User"]]] = None
    oauth_callback: Optional[
        Callable[[str, str, Dict[str, str], "User"], Optional["User"]]
    ] = None
    on_logout: Optional[Callable[["Request", "Response"], Any]] = None
    on_stop: Optional[Callable[[], Any]] = None
    on_chat_start: Optional[Callable[[], Any]] = None
    on_chat_end: Optional[Callable[[], Any]] = None
    on_chat_resume: Optional[Callable[["ThreadDict"], Any]] = None
    on_message: Optional[Callable[["Message"], Any]] = None
    on_audio_chunk: Optional[Callable[["AudioChunk"], Any]] = None
    on_audio_end: Optional[Callable[[List["ElementBased"]], Any]] = None
    on_copilot_event: Optional[Callable[[Any], Any]] = None

    author_rename: Optional[Callable[[str], str]] = None
    on_settings_update: Optional[Callable[[Dict[str, Any]], Any]] = None
    set_chat_profiles: Optional[Callable[[Optional["User"]], List["ChatProfile"]]] = (
        None
    )
    set_starters: Optional[Callable[[Optional["User"]], List["Starter"]]] = None


@dataclass()
class ProjectSettings(DataClassJsonMixin):
    allow_origins: List[str] = Field(default_factory=lambda: ["*"])
    enable_telemetry: bool = True
    # List of environment variables to be provided by each user to use the app. If empty, no environment variables will be asked to the user.
    user_env: Optional[List[str]] = None
    # Path to the local langchain cache database
    lc_cache_path: Optional[str] = None
    # Path to the local chat db
    # Duration (in seconds) during which the session is saved when the connection is lost
    session_timeout: int = 3600
    # Enable third parties caching (e.g LangChain cache)
    cache: bool = False
    # Follow symlink for asset mount (see https://github.com/Chainlit/chainlit/issues/317)
    follow_symlink: bool = False


@dataclass()
class ChainlitConfig:
    # Directory where the Chainlit project is located
    root = APP_ROOT
    # Chainlit server URL. Used only for cloud features
    chainlit_server: str
    run: RunSettings
    features: FeaturesSettings
    ui: UISettings
    project: ProjectSettings
    code: CodeSettings

    def load_translation(self, language: str):
        translation = {}
        default_language = "en-US"
        # fallback to root language (ex: `de` when `de-DE` is not found)
        parent_language = language.split("-")[0]

        translation_lib_file_path = os.path.join(
            config_translation_dir, f"{language}.json"
        )
        translation_lib_parent_language_file_path = os.path.join(
            config_translation_dir, f"{parent_language}.json"
        )
        default_translation_lib_file_path = os.path.join(
            config_translation_dir, f"{default_language}.json"
        )

        if os.path.exists(translation_lib_file_path):
            with open(translation_lib_file_path, "r", encoding="utf-8") as f:
                translation = json.load(f)
        elif os.path.exists(translation_lib_parent_language_file_path):
            logger.warning(
                f"Translation file for {language} not found. Using parent translation {parent_language}."
            )
            with open(
                translation_lib_parent_language_file_path, "r", encoding="utf-8"
            ) as f:
                translation = json.load(f)
        elif os.path.exists(default_translation_lib_file_path):
            logger.warning(
                f"Translation file for {language} not found. Using default translation {default_language}."
            )
            with open(default_translation_lib_file_path, "r", encoding="utf-8") as f:
                translation = json.load(f)

        return translation


def init_config(log=False):
    """Initialize the configuration file if it doesn't exist."""
    if not os.path.exists(config_file):
        os.makedirs(config_dir, exist_ok=True)
        with open(config_file, "w", encoding="utf-8") as f:
            f.write(DEFAULT_CONFIG_STR)
            logger.info(f"Created default config file at {config_file}")
    elif log:
        logger.info(f"Config file already exists at {config_file}")

    if not os.path.exists(config_translation_dir):
        os.makedirs(config_translation_dir, exist_ok=True)
        logger.info(
            f"Created default translation directory at {config_translation_dir}"
        )

    for file in os.listdir(TRANSLATIONS_DIR):
        if file.endswith(".json"):
            dst = os.path.join(config_translation_dir, file)
            if not os.path.exists(dst):
                src = os.path.join(TRANSLATIONS_DIR, file)
                with open(src, "r", encoding="utf-8") as f:
                    translation = json.load(f)
                    with open(dst, "w", encoding="utf-8") as f:
                        json.dump(translation, f, indent=4)
                        logger.info(f"Created default translation file at {dst}")


def load_module(target: str, force_refresh: bool = False):
    """Load the specified module."""

    # Get the target's directory
    target_dir = os.path.dirname(os.path.abspath(target))

    # Add the target's directory to the Python path
    sys.path.insert(0, target_dir)

    if force_refresh:
        # Get current site packages dirs
        site_package_dirs = site.getsitepackages()

        # Clear the modules related to the app from sys.modules
        for module_name, module in list(sys.modules.items()):
            if (
                hasattr(module, "__file__")
                and module.__file__
                and module.__file__.startswith(target_dir)
                and not any(module.__file__.startswith(p) for p in site_package_dirs)
            ):
                sys.modules.pop(module_name, None)

    spec = util.spec_from_file_location(target, target)
    if not spec or not spec.loader:
        return

    module = util.module_from_spec(spec)
    if not module:
        return

    spec.loader.exec_module(module)

    sys.modules[target] = module

    # Remove the target's directory from the Python path
    sys.path.pop(0)


def load_settings():
    with open(config_file, "rb") as f:
        toml_dict = tomli.load(f)
        # Load project settings
        project_config = toml_dict.get("project", {})
        features_settings = toml_dict.get("features", {})
        ui_settings = toml_dict.get("UI", {})
        meta = toml_dict.get("meta")

        if not meta or meta.get("generated_by") <= "0.3.0":
            raise ValueError(
                "Your config file is outdated. Please delete it and restart the app to regenerate it."
            )

        lc_cache_path = os.path.join(config_dir, ".langchain.db")

        project_settings = ProjectSettings(
            lc_cache_path=lc_cache_path,
            **project_config,
        )

        features_settings = FeaturesSettings(**features_settings)

        ui_settings = UISettings(**ui_settings)

        code_settings = CodeSettings(action_callbacks={})

        return {
            "features": features_settings,
            "ui": ui_settings,
            "project": project_settings,
            "code": code_settings,
        }


def reload_config():
    """Reload the configuration from the config file."""
    global config
    if config is None:
        return

    settings = load_settings()

    config.features = settings["features"]
    config.code = settings["code"]
    config.ui = settings["ui"]
    config.project = settings["project"]


def load_config():
    """Load the configuration from the config file."""
    init_config()

    settings = load_settings()

    chainlit_server = os.environ.get("CHAINLIT_SERVER", "https://cloud.chainlit.io")

    config = ChainlitConfig(
        chainlit_server=chainlit_server,
        run=RunSettings(),
        **settings,
    )

    return config


def lint_translations():
    # Load the ground truth (en-US.json file from chainlit source code)
    src = os.path.join(TRANSLATIONS_DIR, "en-US.json")
    with open(src, "r", encoding="utf-8") as f:
        truth = json.load(f)

        # Find the local app translations
        for file in os.listdir(config_translation_dir):
            if file.endswith(".json"):
                # Load the translation file
                to_lint = os.path.join(config_translation_dir, file)
                with open(to_lint, "r", encoding="utf-8") as f:
                    translation = json.load(f)

                    # Lint the translation file
                    lint_translation_json(file, truth, translation)


config = load_config()<|MERGE_RESOLUTION|>--- conflicted
+++ resolved
@@ -172,12 +172,9 @@
     module_name: Optional[str] = None
     host: str = DEFAULT_HOST
     port: int = DEFAULT_PORT
-<<<<<<< HEAD
     ssl_cert: Optional[str] = None
     ssl_key: Optional[str] = None
-=======
     root_path: str = DEFAULT_ROOT_PATH
->>>>>>> e0f84a4e
     headless: bool = False
     watch: bool = False
     no_cache: bool = False
