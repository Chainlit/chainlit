import os
import urllib.parse
from typing import Dict, List, Optional, Tuple

import aiohttp
from chainlit.client.base import AppUser
from fastapi import HTTPException


class OAuthProvider:
    id: str
    env: List[str]
    client_id: str
    client_secret: str
    authorize_url: str
    authorize_params: Dict[str, str]

    def is_configured(self):
        return all([os.environ.get(env) for env in self.env])

    async def get_token(self, code: str, url: str) -> str:
        raise NotImplementedError()

    async def get_user_info(self, token: str) -> Tuple[Dict[str, str], AppUser]:
        raise NotImplementedError()


class GithubOAuthProvider(OAuthProvider):
    id = "github"
    env = ["OAUTH_GITHUB_CLIENT_ID", "OAUTH_GITHUB_CLIENT_SECRET"]
    authorize_url = "https://github.com/login/oauth/authorize"

    def __init__(self):
        self.client_id = os.environ.get("OAUTH_GITHUB_CLIENT_ID")
        self.client_secret = os.environ.get("OAUTH_GITHUB_CLIENT_SECRET")
        self.authorize_params = {
            "scope": "user:email",
        }

    async def get_token(self, code: str, url: str):
        payload = {
            "client_id": self.client_id,
            "client_secret": self.client_secret,
            "code": code,
        }
        async with aiohttp.ClientSession(raise_for_status=True) as session:
            async with session.post(
                "https://github.com/login/oauth/access_token",
                json=payload,
            ) as result:
                text = await result.text()
                content = urllib.parse.parse_qs(text)
                token = content.get("access_token", [""])[0]
                if not token:
                    raise HTTPException(
                        status_code=400, detail="Failed to get the access token"
                    )
                return token

    async def get_user_info(self, token: str):
        async with aiohttp.ClientSession(raise_for_status=True) as session:
            async with session.get(
                "https://api.github.com/user",
                headers={"Authorization": f"token {token}"},
            ) as result:
                user = await result.json()

                async with session.get(
                    "https://api.github.com/user/emails",
                    headers={"Authorization": f"token {token}"},
                ) as email_result:
                    emails = await email_result.json()

                    user.update({"emails": emails})

                    app_user = AppUser(
                        username=user["login"],
                        image=user["avatar_url"],
                        provider="github",
                    )
                    return (user, app_user)


class GoogleOAuthProvider(OAuthProvider):
    id = "google"
    env = ["OAUTH_GOOGLE_CLIENT_ID", "OAUTH_GOOGLE_CLIENT_SECRET"]
    authorize_url = "https://accounts.google.com/o/oauth2/v2/auth"

    def __init__(self):
        self.client_id = os.environ.get("OAUTH_GOOGLE_CLIENT_ID")
        self.client_secret = os.environ.get("OAUTH_GOOGLE_CLIENT_SECRET")
        self.authorize_params = {
            "scope": "https://www.googleapis.com/auth/userinfo.profile https://www.googleapis.com/auth/userinfo.email",
            "response_type": "code",
            "access_type": "offline",
        }

    async def get_token(self, code: str, url: str):
        payload = {
            "client_id": self.client_id,
            "client_secret": self.client_secret,
            "code": code,
            "grant_type": "authorization_code",
            "redirect_uri": url,
        }
        async with aiohttp.ClientSession(raise_for_status=True) as session:
            async with session.post(
                "https://oauth2.googleapis.com/token",
                data=payload,
            ) as result:
                json = await result.json()
                token = json["access_token"]
                if not token:
                    raise HTTPException(
                        status_code=400, detail="Failed to get the access token"
                    )
                return token

    async def get_user_info(self, token: str):
        async with aiohttp.ClientSession(raise_for_status=True) as session:
            async with session.get(
                "https://www.googleapis.com/userinfo/v2/me",
                headers={"Authorization": f"Bearer {token}"},
            ) as result:
                user = await result.json()

                app_user = AppUser(
                    username=user["name"], image=user["picture"], provider="google"
                )
                return (user, app_user)


class AzureADOAuthProvider(OAuthProvider):
    id = "azure-ad"
    env = [
        "OAUTH_AZURE_AD_CLIENT_ID",
        "OAUTH_AZURE_AD_CLIENT_SECRET",
        "OAUTH_AZURE_AD_TENANT_ID",
    ]
    authorize_url = "https://login.microsoftonline.com/common/oauth2/v2.0/authorize"

    def __init__(self):
        self.client_id = os.environ.get("OAUTH_AZURE_AD_CLIENT_ID")
        self.client_secret = os.environ.get("OAUTH_AZURE_AD_CLIENT_SECRET")
        self.authorize_params = {
            "tenant": os.environ.get("OAUTH_AZURE_AD_TENANT_ID"),
            "response_type": "code",
            "scope": "https://graph.microsoft.com/User.Read",
            "response_mode": "query",
        }

    async def get_token(self, code: str, url: str):
        payload = {
            "client_id": self.client_id,
            "client_secret": self.client_secret,
            "code": code,
            "grant_type": "authorization_code",
            "redirect_uri": url,
        }
        async with aiohttp.ClientSession(raise_for_status=True) as session:
            async with session.post(
                "https://login.microsoftonline.com/common/oauth2/v2.0/token",
                data=payload,
            ) as result:
                json = await result.json()

                token = json["access_token"]
                if not token:
                    raise HTTPException(
                        status_code=400, detail="Failed to get the access token"
                    )
                return token

    async def get_user_info(self, token: str):
        async with aiohttp.ClientSession(raise_for_status=True) as session:
            async with session.get(
                "https://graph.microsoft.com/v1.0/me",
                headers={"Authorization": f"Bearer {token}"},
            ) as result:
                user = await result.json()

                app_user = AppUser(
                    username=user["userPrincipalName"], image="", provider="azure-ad"
                )
                return (user, app_user)


class OktaOAuthProvider(OAuthProvider):
    id = "okta"
    env = [
        "OAUTH_OKTA_CLIENT_ID",
        "OAUTH_OKTA_CLIENT_SECRET",
        "OAUTH_OKTA_DOMAIN",
    ]
    # Avoid trailing slash in domain if supplied
    domain = f"https://{os.environ.get('OAUTH_OKTA_DOMAIN', '').rstrip('/')}"

    authorize_url = f"{domain}/oauth2/default/v1/authorize"

    def __init__(self):
        self.client_id = os.environ.get("OAUTH_OKTA_CLIENT_ID")
        self.client_secret = os.environ.get("OAUTH_OKTA_CLIENT_SECRET")
        self.authorize_params = {
            "response_type": "code",
            "scope": "openid profile email",
            "response_mode": "query",
        }

    async def get_token(self, code: str, url: str):
        payload = {
            "client_id": self.client_id,
            "client_secret": self.client_secret,
            "code": code,
            "grant_type": "authorization_code",
            "redirect_uri": url,
        }
        async with aiohttp.ClientSession(raise_for_status=True) as session:
            async with session.post(
                f"{self.domain}/oauth2/default/v1/token",
                data=payload,
            ) as result:
                json = await result.json()

                token = json["access_token"]
                if not token:
                    raise HTTPException(
                        status_code=400, detail="Failed to get the access token"
                    )
                return token

    async def get_user_info(self, token: str):
        async with aiohttp.ClientSession(raise_for_status=True) as session:
            async with session.get(
                f"{self.domain}/oauth2/default/v1/userinfo",
                headers={"Authorization": f"Bearer {token}"},
            ) as result:
                user = await result.json()

                app_user = AppUser(
                    username=user.get("email"), image="", provider="okta"
                )
                return (user, app_user)


<<<<<<< HEAD
class Auth0OAuthProvider(OAuthProvider):
    id = "auth0"
    env = ["OAUTH_AUTH0_CLIENT_ID", "OAUTH_AUTH0_CLIENT_SECRET", "OAUTH_AUTH0_DOMAIN"]

    def __init__(self):
        self.client_id = os.environ.get("OAUTH_AUTH0_CLIENT_ID")
        self.client_secret = os.environ.get("OAUTH_AUTH0_CLIENT_SECRET")
        # Ensure that the domain does not have a trailing slash
        self.domain = f"https://{os.environ.get('OAUTH_AUTH0_DOMAIN', '').rstrip('/')}"

        self.authorize_url = f"{self.domain}/authorize"

        self.authorize_params = {
            "response_type": "code",
            "scope": "openid profile email",
            "audience": f"{self.domain}/userinfo",
        }

    async def get_token(self, code: str, url: str):
        payload = {
            "client_id": self.client_id,
            "client_secret": self.client_secret,
            "code": code,
            "grant_type": "authorization_code",
            "redirect_uri": url,
        }
        async with aiohttp.ClientSession(raise_for_status=True) as session:
            async with session.post(
                f"{self.domain}/oauth/token",
                json=payload,
            ) as result:
                json_content = await result.json()
                token = json_content.get("access_token")
                if not token:
                    raise HTTPException(
                        status_code=400, detail="Failed to get the access token"
                    )
                return token

    async def get_user_info(self, token: str):
        async with aiohttp.ClientSession(raise_for_status=True) as session:
            async with session.get(
                f"{self.domain}/userinfo",
                headers={"Authorization": f"Bearer {token}"},
            ) as result:
                user = await result.json()
                app_user = AppUser(
                    username=user.get("email"),
                    image=user.get("picture", ""),
                    provider="auth0",
                )
                return (user, app_user)


=======
>>>>>>> 2685345d
providers = [
    GithubOAuthProvider(),
    GoogleOAuthProvider(),
    AzureADOAuthProvider(),
    OktaOAuthProvider(),
<<<<<<< HEAD
    Auth0OAuthProvider(),
=======
>>>>>>> 2685345d
]


def get_oauth_provider(provider: str) -> Optional[OAuthProvider]:
    for p in providers:
        if p.id == provider:
            return p
    return None


def get_configured_oauth_providers():
    return [p.id for p in providers if p.is_configured()]<|MERGE_RESOLUTION|>--- conflicted
+++ resolved
@@ -242,7 +242,6 @@
                 return (user, app_user)
 
 
-<<<<<<< HEAD
 class Auth0OAuthProvider(OAuthProvider):
     id = "auth0"
     env = ["OAUTH_AUTH0_CLIENT_ID", "OAUTH_AUTH0_CLIENT_SECRET", "OAUTH_AUTH0_DOMAIN"]
@@ -297,17 +296,12 @@
                 return (user, app_user)
 
 
-=======
->>>>>>> 2685345d
 providers = [
     GithubOAuthProvider(),
     GoogleOAuthProvider(),
     AzureADOAuthProvider(),
     OktaOAuthProvider(),
-<<<<<<< HEAD
     Auth0OAuthProvider(),
-=======
->>>>>>> 2685345d
 ]
 
 
