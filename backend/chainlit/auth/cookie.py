--- conflicted
+++ resolved
@@ -118,7 +118,6 @@
     and remove any leftover chunks from a previously larger token.
     """
 
-<<<<<<< HEAD
     response.set_cookie(
         key=_auth_cookie_name,
         value=token,
@@ -135,7 +134,7 @@
         response.headers["Set-Cookie"] = (
             response.headers["Set-Cookie"] + "; Partitioned"
         )
-=======
+
     _chunk_size = 3000
 
     existing_cookies = {
@@ -147,9 +146,7 @@
 
         for i, chunk in enumerate(chunks):
             k = f"{_auth_cookie_name}_{i}"
->>>>>>> 85c98ea9
-
-            print("Setting", k)
+
 
             response.set_cookie(
                 key=k,
@@ -176,7 +173,6 @@
 
     # Delete remaining prior cookies/cookie chunks
     for k in existing_cookies:
-        print("Deleting", k)
         response.delete_cookie(key=k, path="/")
 
 
