--- conflicted
+++ resolved
@@ -572,11 +572,7 @@
         """Process a run upon update."""
         context_var.set(self.context)
 
-<<<<<<< HEAD
-        ignore, _ = self._should_ignore_run(run)
-=======
         ignore, _parent_id = self._should_ignore_run(run)
->>>>>>> c4ee93bb
 
         if ignore:
             return
