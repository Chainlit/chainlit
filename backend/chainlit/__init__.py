--- conflicted
+++ resolved
@@ -1,11 +1,4 @@
 import os
-<<<<<<< HEAD
-from dotenv import load_dotenv
-
-env_found = load_dotenv(dotenv_path=os.path.join(os.getcwd(), ".env"))
-
-from chainlit.logger import logger
-=======
 
 from dotenv import load_dotenv
 
@@ -15,7 +8,6 @@
 
 from chainlit.logger import logger
 
->>>>>>> 74636a99
 if env_found:
     logger.info("Loaded .env file")
 
