import inspect
import os

from dotenv import load_dotenv

env_found = load_dotenv(dotenv_path=os.path.join(os.getcwd(), ".env"))

import asyncio
from typing import TYPE_CHECKING, Any, Callable, Dict, List, Optional

from fastapi import Request, Response
from pydantic.dataclasses import dataclass
from starlette.datastructures import Headers

if TYPE_CHECKING:
    from chainlit.haystack.callbacks import HaystackAgentCallbackHandler
    from chainlit.langchain.callbacks import (
        LangchainCallbackHandler,
        AsyncLangchainCallbackHandler,
    )
    from chainlit.llama_index.callbacks import LlamaIndexCallbackHandler
    from chainlit.openai import instrument_openai
    from chainlit.mistralai import instrument_mistralai

import chainlit.input_widget as input_widget
from chainlit.action import Action

# import Assistant
from chainlit.assistant import Assistant
from chainlit.assistant_settings import AssistantSettings
from chainlit.cache import cache
from chainlit.chat_context import chat_context
from chainlit.chat_settings import ChatSettings
from chainlit.config import config
from chainlit.context import context
from chainlit.element import (
    Audio,
    Component,
    File,
    Image,
    Pdf,
    Plotly,
    Pyplot,
    Task,
    TaskList,
    TaskStatus,
    Text,
    Video,
)
from chainlit.assistant import BaseAssistant
from chainlit.logger import logger
from chainlit.message import (
    AskActionMessage,
    AskFileMessage,
    AskUserMessage,
    ErrorMessage,
    Message,
)
from chainlit.oauth_providers import get_configured_oauth_providers
from chainlit.step import Step, step
from chainlit.sync import make_async, run_sync
from chainlit.telemetry import trace
from chainlit.types import AudioChunk, ChatProfile, Starter, ThreadDict
from chainlit.user import PersistedUser, User
from chainlit.user_session import user_session
from chainlit.utils import make_module_getattr, wrap_user_function
from chainlit.version import __version__
from literalai import ChatGeneration, CompletionGeneration, GenerationMessage

if env_found:
    logger.info("Loaded .env file")


# assistant-related callbacks setters
# ---------------------------------
@trace
def on_create_assistant(
    func: Callable[[Optional[User], AssistantSettings], Any]
) -> Callable[[Optional[User], AssistantSettings], Any]:
    config.code.on_create_assistant = wrap_user_function(func)
    return func


@trace
def on_list_assistants(
    func: Callable[[Optional[User]], List[Assistant]]
) -> Callable[[Optional[User]], List[Assistant]]:
    config.code.on_list_assistants = wrap_user_function(func)
    return func


# ---------------------------------


@trace
def password_auth_callback(func: Callable[[str, str], Optional[User]]) -> Callable:
    """
    Framework agnostic decorator to authenticate the user.

    Args:
        func (Callable[[str, str], Optional[User]]): The authentication callback to execute. Takes the email and password as parameters.

    Example:
        @cl.password_auth_callback
        async def password_auth_callback(username: str, password: str) -> Optional[User]:

    Returns:
        Callable[[str, str], Optional[User]]: The decorated authentication callback.
    """

    config.code.password_auth_callback = wrap_user_function(func)
    return func


@trace
def header_auth_callback(func: Callable[[Headers], Optional[User]]) -> Callable:
    """
    Framework agnostic decorator to authenticate the user via a header

    Args:
        func (Callable[[Headers], Optional[User]]): The authentication callback to execute.

    Example:
        @cl.header_auth_callback
        async def header_auth_callback(headers: Headers) -> Optional[User]:

    Returns:
        Callable[[Headers], Optional[User]]: The decorated authentication callback.
    """

    config.code.header_auth_callback = wrap_user_function(func)
    return func


@trace
def oauth_callback(
    func: Callable[[str, str, Dict[str, str], User], Optional[User]]
) -> Callable:
    """
    Framework agnostic decorator to authenticate the user via oauth

    Args:
        func (Callable[[str, str, Dict[str, str], User], Optional[User]]): The authentication callback to execute.

    Example:
        @cl.oauth_callback
        async def oauth_callback(provider_id: str, token: str, raw_user_data: Dict[str, str], default_app_user: User, id_token: Optional[str]) -> Optional[User]:

    Returns:
        Callable[[str, str, Dict[str, str], User], Optional[User]]: The decorated authentication callback.
    """

    if len(get_configured_oauth_providers()) == 0:
        raise ValueError(
            "You must set the environment variable for at least one oauth provider to use oauth authentication."
        )

    config.code.oauth_callback = wrap_user_function(func)
    return func


@trace
def on_logout(func: Callable[[Request, Response], Any]) -> Callable:
    """
    Function called when the user logs out.
    Takes the FastAPI request and response as parameters.
    """

    config.code.on_logout = wrap_user_function(func)
    return func


@trace
def on_message(func: Callable) -> Callable:
    """
    Framework agnostic decorator to react to messages coming from the UI.
    The decorated function is called every time a new message is received.

    Args:
        func (Callable[[Message], Any]): The function to be called when a new message is received. Takes a cl.Message.

    Returns:
        Callable[[str], Any]: The decorated on_message function.
    """

    async def with_parent_id(message: Message):
        async with Step(name="on_message", type="run", parent_id=message.id) as s:
            s.input = message.content
            if len(inspect.signature(func).parameters) > 0:
                await func(message)
            else:
                await func()

    config.code.on_message = wrap_user_function(with_parent_id)
    return func


@trace
def on_chat_start(func: Callable) -> Callable:
    """
    Hook to react to the user websocket connection event.

    Args:
        func (Callable[], Any]): The connection hook to execute.

    Returns:
        Callable[], Any]: The decorated hook.
    """

    config.code.on_chat_start = wrap_user_function(
        step(func, name="on_chat_start", type="run"), with_task=True
    )
    return func


@trace
def on_chat_resume(func: Callable[[ThreadDict], Any]) -> Callable:
    """
    Hook to react to resume websocket connection event.

    Args:
        func (Callable[], Any]): The connection hook to execute.

    Returns:
        Callable[], Any]: The decorated hook.
    """

    config.code.on_chat_resume = wrap_user_function(func, with_task=True)
    return func


@trace
def set_chat_profiles(
    func: Callable[[Optional["User"]], List["ChatProfile"]]
) -> Callable:
    """
    Programmatic declaration of the available chat profiles (can depend on the User from the session if authentication is setup).

    Args:
        func (Callable[[Optional["User"]], List["ChatProfile"]]): The function declaring the chat profiles.

    Returns:
        Callable[[Optional["User"]], List["ChatProfile"]]: The decorated function.
    """

    config.code.set_chat_profiles = wrap_user_function(func)
    return func


@trace
def set_starters(func: Callable[[Optional["User"]], List["Starter"]]) -> Callable:
    """
    Programmatic declaration of the available starter (can depend on the User from the session if authentication is setup).

    Args:
        func (Callable[[Optional["User"]], List["Starter"]]): The function declaring the starters.

    Returns:
        Callable[[Optional["User"]], List["Starter"]]: The decorated function.
    """

    config.code.set_starters = wrap_user_function(func)
    return func


@trace
def on_chat_end(func: Callable) -> Callable:
    """
    Hook to react to the user websocket disconnect event.

    Args:
        func (Callable[], Any]): The disconnect hook to execute.

    Returns:
        Callable[], Any]: The decorated hook.
    """

    config.code.on_chat_end = wrap_user_function(func, with_task=True)
    return func


@trace
def on_audio_chunk(func: Callable) -> Callable:
    """
    Hook to react to the audio chunks being sent.

    Args:
        chunk (AudioChunk): The audio chunk being sent.

    Returns:
        Callable[], Any]: The decorated hook.
    """

    config.code.on_audio_chunk = wrap_user_function(func, with_task=False)
    return func


@trace
def on_audio_end(func: Callable) -> Callable:
    """
    Hook to react to the audio stream ending. This is called after the last audio chunk is sent.

    Args:
    elements ([List[Element]): The files that were uploaded before starting the audio stream (if any).

    Returns:
        Callable[], Any]: The decorated hook.
    """

    config.code.on_audio_end = wrap_user_function(
        step(func, name="on_audio_end", type="run"), with_task=True
    )
    return func


@trace
def author_rename(func: Callable[[str], str]) -> Callable[[str], str]:
    """
    Useful to rename the author of message to display more friendly author names in the UI.
    Args:
        func (Callable[[str], str]): The function to be called to rename an author. Takes the original author name as parameter.

    Returns:
        Callable[[Any, str], Any]: The decorated function.
    """

    config.code.author_rename = wrap_user_function(func)
    return func


@trace
def on_stop(func: Callable) -> Callable:
    """
    Hook to react to the user stopping a thread.

    Args:
        func (Callable[[], Any]): The stop hook to execute.

    Returns:
        Callable[[], Any]: The decorated stop hook.
    """

    config.code.on_stop = wrap_user_function(func)
    return func


def action_callback(name: str) -> Callable:
    """
    Callback to call when an action is clicked in the UI.

    Args:
        func (Callable[[Action], Any]): The action callback to execute. First parameter is the action.
    """

    def decorator(func: Callable[[Action], Any]):
        config.code.action_callbacks[name] = wrap_user_function(func, with_task=True)
        return func

    return decorator


def on_settings_update(
    func: Callable[[Dict[str, Any]], Any]
) -> Callable[[Dict[str, Any]], Any]:
    """
    Hook to react to the user changing any settings.

    Args:
        func (Callable[], Any]): The hook to execute after settings were changed.

    Returns:
        Callable[], Any]: The decorated hook.
    """

    config.code.on_settings_update = wrap_user_function(func, with_task=True)
    return func


def sleep(duration: int):
    """
    Sleep for a given duration.
    Args:
        duration (int): The duration in seconds.
    """
    return asyncio.sleep(duration)


@dataclass()
class CopilotFunction:
    name: str
    args: Dict[str, Any]

    def acall(self):
        return context.emitter.send_call_fn(self.name, self.args)


__getattr__ = make_module_getattr(
    {
        "LangchainCallbackHandler": "chainlit.langchain.callbacks",
        "AsyncLangchainCallbackHandler": "chainlit.langchain.callbacks",
        "LlamaIndexCallbackHandler": "chainlit.llama_index.callbacks",
        "HaystackAgentCallbackHandler": "chainlit.haystack.callbacks",
        "instrument_openai": "chainlit.openai",
        "instrument_mistralai": "chainlit.mistralai",
    }
)

__all__ = [
    "ChatProfile",
    "Starter",
    "user_session",
    "chat_context",
    "CopilotFunction",
    "AudioChunk",
    "Action",
    "User",
    "PersistedUser",
    "Audio",
    "Pdf",
    "Plotly",
    "Image",
    "Text",
    "Component",
    "Pyplot",
    "File",
    "Task",
    "TaskList",
    "TaskStatus",
    "Video",
    "ChatSettings",
    "AssistantSettings",
<<<<<<< HEAD
    # assistant
    "Assistant",
=======
    "Assistant",
    "BaseAssistant",
>>>>>>> 3876a26b
    "input_widget",
    "Message",
    "ErrorMessage",
    "AskUserMessage",
    "AskActionMessage",
    "AskFileMessage",
    "Step",
    "step",
    "ChatGeneration",
    "CompletionGeneration",
    "GenerationMessage",
    "on_logout",
    "on_chat_start",
    "on_chat_end",
    "on_chat_resume",
    "on_stop",
    "action_callback",
    "author_rename",
    "on_settings_update",
    # assistant-related callbacks setters
    "on_create_assistant",
    "on_list_assistants",
    # end of assistant-related callbacks setters
    "password_auth_callback",
    "header_auth_callback",
    "sleep",
    "run_sync",
    "make_async",
    "cache",
    "context",
    "LangchainCallbackHandler",
    "AsyncLangchainCallbackHandler",
    "LlamaIndexCallbackHandler",
    "HaystackAgentCallbackHandler",
    "instrument_openai",
    "instrument_mistralai",
]


def __dir__():
    return __all__<|MERGE_RESOLUTION|>--- conflicted
+++ resolved
@@ -429,13 +429,8 @@
     "Video",
     "ChatSettings",
     "AssistantSettings",
-<<<<<<< HEAD
     # assistant
     "Assistant",
-=======
-    "Assistant",
-    "BaseAssistant",
->>>>>>> 3876a26b
     "input_widget",
     "Message",
     "ErrorMessage",
