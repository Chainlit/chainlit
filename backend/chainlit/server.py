import glob
import json
import mimetypes
import re
import shutil
import urllib.parse
from typing import Any, Optional, Union

from chainlit.oauth_providers import get_oauth_provider
from chainlit.secret import random_secret

mimetypes.add_type("application/javascript", ".js")
mimetypes.add_type("text/css", ".css")

import asyncio
import os
import webbrowser
from contextlib import asynccontextmanager
from pathlib import Path

import socketio
from chainlit.auth import create_jwt, get_configuration, get_current_user
from chainlit.config import (
    APP_ROOT,
    BACKEND_ROOT,
    DEFAULT_HOST,
    FILES_DIRECTORY,
    PACKAGE_ROOT,
    config,
    load_module,
    reload_config,
)
from chainlit.data import get_data_layer
from chainlit.data.acl import is_thread_author
from chainlit.logger import logger
from chainlit.markdown import get_markdown_str
from chainlit.types import (
    DeleteFeedbackRequest,
    DeleteThreadRequest,
    GetThreadsRequest,
    Theme,
    UpdateFeedbackRequest,
)
from chainlit.user import PersistedUser, User
from fastapi import (
    APIRouter,
    Depends,
    FastAPI,
    Form,
    HTTPException,
    Query,
    Request,
    Response,
    UploadFile,
    status,
)
from fastapi.responses import FileResponse, HTMLResponse, JSONResponse, RedirectResponse
from fastapi.security import OAuth2PasswordRequestForm
from fastapi.staticfiles import StaticFiles
from starlette.datastructures import URL
from starlette.middleware.cors import CORSMiddleware
from typing_extensions import Annotated
from watchfiles import awatch

ROOT_PATH = os.environ.get("CHAINLIT_ROOT_PATH", "")
IS_SUBMOUNT = os.environ.get("CHAINLIT_SUBMOUNT", "") == "true"


@asynccontextmanager
async def lifespan(app: FastAPI):
    host = config.run.host
    port = config.run.port

    if host == DEFAULT_HOST:
        url = f"http://localhost:{port}{ROOT_PATH}"
    else:
        url = f"http://{host}:{port}{ROOT_PATH}"

    logger.info(f"Your app is available at {url}")

    if not config.run.headless:
        # Add a delay before opening the browser
        await asyncio.sleep(1)
        webbrowser.open(url)

    watch_task = None
    stop_event = asyncio.Event()

    if config.run.watch:

        async def watch_files_for_changes():
            extensions = [".py"]
            files = ["chainlit.md", "config.toml"]
            async for changes in awatch(config.root, stop_event=stop_event):
                for change_type, file_path in changes:
                    file_name = os.path.basename(file_path)
                    file_ext = os.path.splitext(file_name)[1]

                    if file_ext.lower() in extensions or file_name.lower() in files:
                        logger.info(
                            f"File {change_type.name}: {file_name}. Reloading app..."
                        )

                        try:
                            reload_config()
                        except Exception as e:
                            logger.error(f"Error reloading config: {e}")
                            break

                        # Reload the module if the module name is specified in the config
                        if config.run.module_name:
                            try:
                                load_module(config.run.module_name, force_refresh=True)
                            except Exception as e:
                                logger.error(f"Error reloading module: {e}")

                        await asyncio.sleep(1)
                        await sio.emit("reload", {})

                        break

        watch_task = asyncio.create_task(watch_files_for_changes())

    discord_task = None

    if discord_bot_token := os.environ.get("DISCORD_BOT_TOKEN"):
        from chainlit.discord.app import client

        discord_task = asyncio.create_task(client.start(discord_bot_token))

    try:
        yield
    finally:
        try:
            if watch_task:
                stop_event.set()
                watch_task.cancel()
                await watch_task

            if discord_task:
                discord_task.cancel()
                await discord_task
        except asyncio.exceptions.CancelledError:
            pass

        if FILES_DIRECTORY.is_dir():
            shutil.rmtree(FILES_DIRECTORY)

        # Force exit the process to avoid potential AnyIO threads still running
        os._exit(0)


def get_build_dir(local_target: str, packaged_target: str):
    local_build_dir = os.path.join(PACKAGE_ROOT, local_target, "dist")
    packaged_build_dir = os.path.join(BACKEND_ROOT, packaged_target, "dist")

    if config.ui.custom_build and os.path.exists(
        os.path.join(APP_ROOT, config.ui.custom_build)
    ):
        return os.path.join(APP_ROOT, config.ui.custom_build)
    elif os.path.exists(local_build_dir):
        return local_build_dir
    elif os.path.exists(packaged_build_dir):
        return packaged_build_dir
    else:
        raise FileNotFoundError(f"{local_target} built UI dir not found")


build_dir = get_build_dir("frontend", "frontend")
copilot_build_dir = get_build_dir(os.path.join("libs", "copilot"), "copilot")

app = FastAPI(lifespan=lifespan)

sio = socketio.AsyncServer(
    cors_allowed_origins=[] if IS_SUBMOUNT else "*", async_mode="asgi"
)

combined_asgi_app = socketio.ASGIApp(
    sio,
    app,
    socketio_path=f"{ROOT_PATH}/ws/socket.io" if ROOT_PATH else "/ws/socket.io",
)

app.add_middleware(
    CORSMiddleware,
    allow_origins=config.project.allow_origins,
    allow_credentials=True,
    allow_methods=["*"],
    allow_headers=["*"],
)

router = APIRouter(prefix=ROOT_PATH)

app.mount(
    f"{ROOT_PATH}/public",
    StaticFiles(directory="public", check_dir=False),
    name="public",
)

app.mount(
    f"{ROOT_PATH}/assets",
    StaticFiles(
        packages=[("chainlit", os.path.join(build_dir, "assets"))],
        follow_symlink=config.project.follow_symlink,
    ),
    name="assets",
)

app.mount(
    f"{ROOT_PATH}/copilot",
    StaticFiles(
        packages=[("chainlit", copilot_build_dir)],
        follow_symlink=config.project.follow_symlink,
    ),
    name="copilot",
)


# -------------------------------------------------------------------------------
#                               SLACK HANDLER
# -------------------------------------------------------------------------------

if os.environ.get("SLACK_BOT_TOKEN") and os.environ.get("SLACK_SIGNING_SECRET"):
    from chainlit.slack.app import slack_app_handler

    @router.post("/slack/events")
    async def slack_endpoint(req: Request):
        return await slack_app_handler.handle(req)


# -------------------------------------------------------------------------------
#                               TEAMS HANDLER
# -------------------------------------------------------------------------------

if os.environ.get("TEAMS_APP_ID") and os.environ.get("TEAMS_APP_PASSWORD"):
    from botbuilder.schema import Activity
    from chainlit.teams.app import adapter, bot

    @router.post("/teams/events")
    async def teams_endpoint(req: Request):
        body = await req.json()
        activity = Activity().deserialize(body)
        auth_header = req.headers.get("Authorization", "")
        response = await adapter.process_activity(activity, auth_header, bot.on_turn)
        return response


# -------------------------------------------------------------------------------
#                               HTTP HANDLERS
# -------------------------------------------------------------------------------


def replace_between_tags(text: str, start_tag: str, end_tag: str, replacement: str):
    pattern = start_tag + ".*?" + end_tag
    return re.sub(pattern, start_tag + replacement + end_tag, text, flags=re.DOTALL)


def get_html_template():
    PLACEHOLDER = "<!-- TAG INJECTION PLACEHOLDER -->"
    JS_PLACEHOLDER = "<!-- JS INJECTION PLACEHOLDER -->"
    CSS_PLACEHOLDER = "<!-- CSS INJECTION PLACEHOLDER -->"

    default_url = "https://github.com/Chainlit/chainlit"
    default_meta_image_url = (
        "https://chainlit-cloud.s3.eu-west-3.amazonaws.com/logo/chainlit_banner.png"
    )
    url = config.ui.github or default_url
    meta_image_url = config.ui.custom_meta_image_url or default_meta_image_url
    favicon_path = ROOT_PATH + "/favicon" if ROOT_PATH else "/favicon"

    tags = f"""<title>{config.ui.name}</title>
    <link rel="icon" href="{favicon_path}" />
    <meta name="description" content="{config.ui.description}">
    <meta property="og:type" content="website">
    <meta property="og:title" content="{config.ui.name}">
    <meta property="og:description" content="{config.ui.description}">
    <meta property="og:image" content="{meta_image_url}">
    <meta property="og:url" content="{url}">
    <meta property="og:root_path" content="{ROOT_PATH}">"""

    js = f"""<script>{f"window.theme = {json.dumps(config.ui.theme.to_dict())}; " if config.ui.theme else ""}</script>"""

    css = None
    if config.ui.custom_css:
        css = (
            f"""<link rel="stylesheet" type="text/css" href="{config.ui.custom_css}">"""
        )

    if config.ui.custom_js:
        js += f"""<script src="{config.ui.custom_js}" defer></script>"""

    font = None
    if config.ui.custom_font:
        font = f"""<link rel="stylesheet" href="{config.ui.custom_font}">"""

    index_html_file_path = os.path.join(build_dir, "index.html")

    with open(index_html_file_path, "r", encoding="utf-8") as f:
        content = f.read()
        content = content.replace(PLACEHOLDER, tags)
        if js:
            content = content.replace(JS_PLACEHOLDER, js)
        if css:
            content = content.replace(CSS_PLACEHOLDER, css)
        if font:
            content = replace_between_tags(
                content, "<!-- FONT START -->", "<!-- FONT END -->", font
            )
        if ROOT_PATH:
            content = content.replace('href="/', f'href="{ROOT_PATH}/')
            content = content.replace('src="/', f'src="{ROOT_PATH}/')
        return content


def get_user_facing_url(url: URL):
    """
    Return the user facing URL for a given URL.
    Handles deployment with proxies (like cloud run).
    """

    ROOT_PATH = os.environ.get("CHAINLIT_ROOT_PATH", "")
    chainlit_url = os.environ.get("CHAINLIT_URL")

    # No config, we keep the URL as is
    if not chainlit_url:
        url = url.replace(query="", fragment="")
        return url.__str__()

    config_url = URL(chainlit_url).replace(
        query="",
        fragment="",
    )
    # Remove trailing slash from config URL
    if config_url.path.endswith("/"):
        config_url = config_url.replace(path=config_url.path[:-1])

    # Add ROOT_PATH to the final URL if it exists
    if ROOT_PATH:
        # Ensure ROOT_PATH starts with a slash
        if not ROOT_PATH.startswith("/"):
            ROOT_PATH = "/" + ROOT_PATH
        # Ensure ROOT_PATH does not end with a slash
        if ROOT_PATH.endswith("/"):
            ROOT_PATH = ROOT_PATH[:-1]

        return config_url.__str__() + ROOT_PATH + url.path

    return config_url.__str__() + url.path


@router.get("/auth/config")
async def auth(request: Request):
    return get_configuration()


@router.post("/login")
async def login(form_data: OAuth2PasswordRequestForm = Depends()):
    if not config.code.password_auth_callback:
        raise HTTPException(
            status_code=status.HTTP_400_BAD_REQUEST, detail="No auth_callback defined"
        )

    user = await config.code.password_auth_callback(
        form_data.username, form_data.password
    )

    if not user:
        raise HTTPException(
            status_code=status.HTTP_401_UNAUTHORIZED,
            detail="credentialssignin",
        )
    access_token = create_jwt(user)
    if data_layer := get_data_layer():
        try:
            await data_layer.create_user(user)
        except Exception as e:
            logger.error(f"Error creating user: {e}")

    return {
        "access_token": access_token,
        "token_type": "bearer",
    }


@router.post("/logout")
async def logout(request: Request, response: Response):
    if config.code.on_logout:
        return await config.code.on_logout(request, response)
    return {"success": True}


<<<<<<< HEAD
@app.post("/auth/token")
async def token_query_param_auth(request: Request):
    if not config.code.token_query_param_auth_callback:
        raise HTTPException(
            status_code=status.HTTP_400_BAD_REQUEST,
            detail="No token_query_param_auth_callback defined",
        )
    
    user = await config.code.token_query_param_auth_callback(request.url)
    
    if not user:
        raise HTTPException(
            status_code=status.HTTP_401_UNAUTHORIZED,
            detail="Unauthorized",
        )
    
    access_token = create_jwt(user)
    if data_layer := get_data_layer():
        try:
            await data_layer.create_user(user)
        except Exception as e:
            logger.error(f"Error creating user: {e}")
    
    return {
        "access_token": access_token,
        "token_type": "bearer",
    }

@app.post("/auth/header")
=======
@router.post("/auth/header")
>>>>>>> b32c8723
async def header_auth(request: Request):
    if not config.code.header_auth_callback:
        raise HTTPException(
            status_code=status.HTTP_400_BAD_REQUEST,
            detail="No header_auth_callback defined",
        )

    user = await config.code.header_auth_callback(request.headers)

    if not user:
        raise HTTPException(
            status_code=status.HTTP_401_UNAUTHORIZED,
            detail="Unauthorized",
        )

    access_token = create_jwt(user)
    if data_layer := get_data_layer():
        try:
            await data_layer.create_user(user)
        except Exception as e:
            logger.error(f"Error creating user: {e}")

    return {
        "access_token": access_token,
        "token_type": "bearer",
    }


@router.get("/auth/oauth/{provider_id}")
async def oauth_login(provider_id: str, request: Request):
    if config.code.oauth_callback is None:
        raise HTTPException(
            status_code=status.HTTP_400_BAD_REQUEST,
            detail="No oauth_callback defined",
        )

    provider = get_oauth_provider(provider_id)
    if not provider:
        raise HTTPException(
            status_code=status.HTTP_404_NOT_FOUND,
            detail=f"Provider {provider_id} not found",
        )

    random = random_secret(32)

    params = urllib.parse.urlencode(
        {
            "client_id": provider.client_id,
            "redirect_uri": f"{get_user_facing_url(request.url)}/callback",
            "state": random,
            **provider.authorize_params,
        }
    )
    response = RedirectResponse(
        url=f"{provider.authorize_url}?{params}",
    )
    samesite = os.environ.get("CHAINLIT_COOKIE_SAMESITE", "lax")  # type: Any
    secure = samesite.lower() == "none"
    response.set_cookie(
        "oauth_state",
        random,
        httponly=True,
        samesite=samesite,
        secure=secure,
        max_age=3 * 60,
    )
    return response


@router.get("/auth/oauth/{provider_id}/callback")
async def oauth_callback(
    provider_id: str,
    request: Request,
    error: Optional[str] = None,
    code: Optional[str] = None,
    state: Optional[str] = None,
):
    if config.code.oauth_callback is None:
        raise HTTPException(
            status_code=status.HTTP_400_BAD_REQUEST,
            detail="No oauth_callback defined",
        )

    provider = get_oauth_provider(provider_id)
    if not provider:
        raise HTTPException(
            status_code=status.HTTP_404_NOT_FOUND,
            detail=f"Provider {provider_id} not found",
        )

    if error:
        params = urllib.parse.urlencode(
            {
                "error": error,
            }
        )
        response = RedirectResponse(
            # FIXME: redirect to the right frontend base url to improve the dev environment
            url=f"/login?{params}",
        )
        return response

    if not code or not state:
        raise HTTPException(
            status_code=status.HTTP_400_BAD_REQUEST,
            detail="Missing code or state",
        )

    # Check the state from the oauth provider against the browser cookie
    oauth_state = request.cookies.get("oauth_state")
    if oauth_state != state:
        raise HTTPException(
            status_code=status.HTTP_401_UNAUTHORIZED,
            detail="Unauthorized",
        )

    url = get_user_facing_url(request.url)
    token = await provider.get_token(code, url)

    (raw_user_data, default_user) = await provider.get_user_info(token)

    user = await config.code.oauth_callback(
        provider_id, token, raw_user_data, default_user
    )

    if not user:
        raise HTTPException(
            status_code=status.HTTP_401_UNAUTHORIZED,
            detail="Unauthorized",
        )

    access_token = create_jwt(user)

    if data_layer := get_data_layer():
        try:
            await data_layer.create_user(user)
        except Exception as e:
            logger.error(f"Error creating user: {e}")

    params = urllib.parse.urlencode(
        {
            "access_token": access_token,
            "token_type": "bearer",
        }
    )
    response = RedirectResponse(
        # FIXME: redirect to the right frontend base url to improve the dev environment
        url=f"/login/callback?{params}",
    )
    response.delete_cookie("oauth_state")
    return response


# specific route for azure ad hybrid flow
@router.post("/auth/oauth/azure-ad-hybrid/callback")
async def oauth_azure_hf_callback(
    request: Request,
    error: Optional[str] = None,
    code: Annotated[Optional[str], Form()] = None,
    id_token: Annotated[Optional[str], Form()] = None,
):
    provider_id = "azure-ad-hybrid"
    if config.code.oauth_callback is None:
        raise HTTPException(
            status_code=status.HTTP_400_BAD_REQUEST,
            detail="No oauth_callback defined",
        )

    provider = get_oauth_provider(provider_id)
    if not provider:
        raise HTTPException(
            status_code=status.HTTP_404_NOT_FOUND,
            detail=f"Provider {provider_id} not found",
        )

    if error:
        params = urllib.parse.urlencode(
            {
                "error": error,
            }
        )
        response = RedirectResponse(
            # FIXME: redirect to the right frontend base url to improve the dev environment
            url=f"/login?{params}",
        )
        return response

    if not code:
        raise HTTPException(
            status_code=status.HTTP_400_BAD_REQUEST,
            detail="Missing code",
        )

    url = get_user_facing_url(request.url)
    token = await provider.get_token(code, url)

    (raw_user_data, default_user) = await provider.get_user_info(token)

    user = await config.code.oauth_callback(
        provider_id, token, raw_user_data, default_user, id_token
    )

    if not user:
        raise HTTPException(
            status_code=status.HTTP_401_UNAUTHORIZED,
            detail="Unauthorized",
        )

    access_token = create_jwt(user)

    if data_layer := get_data_layer():
        try:
            await data_layer.create_user(user)
        except Exception as e:
            logger.error(f"Error creating user: {e}")

    params = urllib.parse.urlencode(
        {
            "access_token": access_token,
            "token_type": "bearer",
        }
    )
    response = RedirectResponse(
        # FIXME: redirect to the right frontend base url to improve the dev environment
        url=f"/login/callback?{params}",
        status_code=302,
    )
    response.delete_cookie("oauth_state")
    return response


@router.get("/project/translations")
async def project_translations(
    language: str = Query(default="en-US", description="Language code"),
):
    """Return project translations."""

    # Load translation based on the provided language
    translation = config.load_translation(language)

    return JSONResponse(
        content={
            "translation": translation,
        }
    )


@router.get("/project/settings")
async def project_settings(
    current_user: Annotated[Union[User, PersistedUser], Depends(get_current_user)],
    language: str = Query(default="en-US", description="Language code"),
):
    """Return project settings. This is called by the UI before the establishing the websocket connection."""

    # Load the markdown file based on the provided language
    markdown = get_markdown_str(config.root, language)

    profiles = []
    if config.code.set_chat_profiles:
        chat_profiles = await config.code.set_chat_profiles(current_user)
        if chat_profiles:
            profiles = [p.to_dict() for p in chat_profiles]

    starters = []
    if config.code.set_starters:
        starters = await config.code.set_starters(current_user)
        if starters:
            starters = [s.to_dict() for s in starters]

    if config.code.on_audio_chunk:
        config.features.audio.enabled = True

    debug_url = None
    data_layer = get_data_layer()

    if data_layer and config.run.debug:
        debug_url = await data_layer.build_debug_url()

    return JSONResponse(
        content={
            "ui": config.ui.to_dict(),
            "features": config.features.to_dict(),
            "userEnv": config.project.user_env,
            "dataPersistence": get_data_layer() is not None,
            "threadResumable": bool(config.code.on_chat_resume),
            "markdown": markdown,
            "chatProfiles": profiles,
            "starters": starters,
            "debugUrl": debug_url,
        }
    )


@router.put("/feedback")
async def update_feedback(
    request: Request,
    update: UpdateFeedbackRequest,
    current_user: Annotated[Union[User, PersistedUser], Depends(get_current_user)],
):
    """Update the human feedback for a particular message."""
    data_layer = get_data_layer()
    if not data_layer:
        raise HTTPException(status_code=500, detail="Data persistence is not enabled")

    try:
        feedback_id = await data_layer.upsert_feedback(feedback=update.feedback)
    except Exception as e:
        raise HTTPException(detail=str(e), status_code=500)

    return JSONResponse(content={"success": True, "feedbackId": feedback_id})


@router.delete("/feedback")
async def delete_feedback(
    request: Request,
    payload: DeleteFeedbackRequest,
    current_user: Annotated[Union[User, PersistedUser], Depends(get_current_user)],
):
    """Delete a feedback."""

    data_layer = get_data_layer()

    if not data_layer:
        raise HTTPException(status_code=400, detail="Data persistence is not enabled")

    feedback_id = payload.feedbackId

    await data_layer.delete_feedback(feedback_id)
    return JSONResponse(content={"success": True})


@router.post("/project/threads")
async def get_user_threads(
    request: Request,
    payload: GetThreadsRequest,
    current_user: Annotated[Union[User, PersistedUser], Depends(get_current_user)],
):
    """Get the threads page by page."""

    data_layer = get_data_layer()

    if not data_layer:
        raise HTTPException(status_code=400, detail="Data persistence is not enabled")

    if not isinstance(current_user, PersistedUser):
        persisted_user = await data_layer.get_user(identifier=current_user.identifier)
        if not persisted_user:
            raise HTTPException(status_code=404, detail="User not found")
        payload.filter.userId = persisted_user.id
    else:
        payload.filter.userId = current_user.id

    res = await data_layer.list_threads(payload.pagination, payload.filter)
    return JSONResponse(content=res.to_dict())


@router.get("/project/thread/{thread_id}")
async def get_thread(
    request: Request,
    thread_id: str,
    current_user: Annotated[Union[User, PersistedUser], Depends(get_current_user)],
):
    """Get a specific thread."""
    data_layer = get_data_layer()

    if not data_layer:
        raise HTTPException(status_code=400, detail="Data persistence is not enabled")

    await is_thread_author(current_user.identifier, thread_id)

    res = await data_layer.get_thread(thread_id)
    return JSONResponse(content=res)


@router.get("/project/thread/{thread_id}/element/{element_id}")
async def get_thread_element(
    request: Request,
    thread_id: str,
    element_id: str,
    current_user: Annotated[Union[User, PersistedUser], Depends(get_current_user)],
):
    """Get a specific thread element."""
    data_layer = get_data_layer()

    if not data_layer:
        raise HTTPException(status_code=400, detail="Data persistence is not enabled")

    await is_thread_author(current_user.identifier, thread_id)

    res = await data_layer.get_element(thread_id, element_id)
    return JSONResponse(content=res)


@router.delete("/project/thread")
async def delete_thread(
    request: Request,
    payload: DeleteThreadRequest,
    current_user: Annotated[Union[User, PersistedUser], Depends(get_current_user)],
):
    """Delete a thread."""

    data_layer = get_data_layer()

    if not data_layer:
        raise HTTPException(status_code=400, detail="Data persistence is not enabled")

    thread_id = payload.threadId

    await is_thread_author(current_user.identifier, thread_id)

    await data_layer.delete_thread(thread_id)
    return JSONResponse(content={"success": True})


@router.post("/project/file")
async def upload_file(
    session_id: str,
    file: UploadFile,
    current_user: Annotated[
        Union[None, User, PersistedUser], Depends(get_current_user)
    ],
):
    from chainlit.session import WebsocketSession

    session = WebsocketSession.get_by_id(session_id)

    if not session:
        raise HTTPException(
            status_code=404,
            detail="Session not found",
        )

    if current_user:
        if not session.user or session.user.identifier != current_user.identifier:
            raise HTTPException(
                status_code=401,
                detail="You are not authorized to upload files for this session",
            )

    session.files_dir.mkdir(exist_ok=True)

    content = await file.read()

    file_response = await session.persist_file(
        name=file.filename, content=content, mime=file.content_type
    )

    return JSONResponse(file_response)


@router.get("/project/file/{file_id}")
async def get_file(
    file_id: str,
    session_id: Optional[str] = None,
):
    from chainlit.session import WebsocketSession

    session = WebsocketSession.get_by_id(session_id) if session_id else None

    if not session:
        raise HTTPException(
            status_code=404,
            detail="Session not found",
        )

    if file_id in session.files:
        file = session.files[file_id]
        return FileResponse(file["path"], media_type=file["type"])
    else:
        raise HTTPException(status_code=404, detail="File not found")


@router.get("/files/{filename:path}")
async def serve_file(
    filename: str,
    current_user: Annotated[Union[User, PersistedUser], Depends(get_current_user)],
):
    base_path = Path(config.project.local_fs_path).resolve()
    file_path = (base_path / filename).resolve()

    # Check if the base path is a parent of the file path
    if base_path not in file_path.parents:
        raise HTTPException(status_code=400, detail="Invalid filename")

    if file_path.is_file():
        return FileResponse(file_path)
    else:
        raise HTTPException(status_code=404, detail="File not found")


@router.get("/favicon")
async def get_favicon():
    custom_favicon_path = os.path.join(APP_ROOT, "public", "favicon.*")
    files = glob.glob(custom_favicon_path)

    if files:
        favicon_path = files[0]
    else:
        favicon_path = os.path.join(build_dir, "favicon.svg")

    media_type, _ = mimetypes.guess_type(favicon_path)

    return FileResponse(favicon_path, media_type=media_type)


@router.get("/logo")
async def get_logo(theme: Optional[Theme] = Query(Theme.light)):
    theme_value = theme.value if theme else Theme.light.value
    logo_path = None

    for path in [
        os.path.join(APP_ROOT, "public", f"logo_{theme_value}.*"),
        os.path.join(build_dir, "assets", f"logo_{theme_value}*.*"),
    ]:
        files = glob.glob(path)

        if files:
            logo_path = files[0]
            break

    if not logo_path:
        raise HTTPException(status_code=404, detail="Missing default logo")
    media_type, _ = mimetypes.guess_type(logo_path)

    return FileResponse(logo_path, media_type=media_type)


@router.get("/avatars/{avatar_id}")
async def get_avatar(avatar_id: str):
    if avatar_id == "default":
        avatar_id = config.ui.name

    avatar_id = avatar_id.strip().lower().replace(" ", "_")

    avatar_path = os.path.join(APP_ROOT, "public", "avatars", f"{avatar_id}.*")

    files = glob.glob(avatar_path)

    if files:
        avatar_path = files[0]
        media_type, _ = mimetypes.guess_type(avatar_path)
        return FileResponse(avatar_path, media_type=media_type)
    else:
        return await get_favicon()


@router.head("/")
def status_check():
    return {"message": "Site is operational"}


@router.get("/{full_path:path}")
async def serve():
    html_template = get_html_template()
    """Serve the UI files."""
    response = HTMLResponse(content=html_template, status_code=200)

    return response


app.include_router(router)

import chainlit.socket  # noqa<|MERGE_RESOLUTION|>--- conflicted
+++ resolved
@@ -389,8 +389,7 @@
     return {"success": True}
 
 
-<<<<<<< HEAD
-@app.post("/auth/token")
+@router.post("/auth/token")
 async def token_query_param_auth(request: Request):
     if not config.code.token_query_param_auth_callback:
         raise HTTPException(
@@ -418,10 +417,7 @@
         "token_type": "bearer",
     }
 
-@app.post("/auth/header")
-=======
 @router.post("/auth/header")
->>>>>>> b32c8723
 async def header_auth(request: Request):
     if not config.code.header_auth_callback:
         raise HTTPException(
