import glob
import json
import mimetypes
import re
import shutil
import urllib.parse
from typing import Any, Optional, Union

from chainlit.oauth_providers import get_oauth_provider
from chainlit.secret import random_secret

mimetypes.add_type("application/javascript", ".js")
mimetypes.add_type("text/css", ".css")

import asyncio
import os
import webbrowser
from contextlib import asynccontextmanager
from pathlib import Path

import socketio
from chainlit.auth import create_jwt, get_configuration, get_current_user
from chainlit.config import (
    APP_ROOT,
    BACKEND_ROOT,
    DEFAULT_HOST,
    FILES_DIRECTORY,
    PACKAGE_ROOT,
    config,
    load_module,
    reload_config,
)
from chainlit.data import get_data_layer
from chainlit.data.acl import is_thread_author
from chainlit.logger import logger
from chainlit.markdown import get_markdown_str
from chainlit.types import (
    DeleteFeedbackRequest,
    DeleteThreadRequest,
    GetThreadsRequest,
    Theme,
    UpdateFeedbackRequest,
)
from chainlit.user import PersistedUser, User
from fastapi import (
    APIRouter,
    Depends,
    FastAPI,
    Form,
    HTTPException,
    Query,
    Request,
    Response,
    UploadFile,
    status,
)
from fastapi.responses import FileResponse, HTMLResponse, JSONResponse, RedirectResponse
from fastapi.security import OAuth2PasswordRequestForm
from fastapi.staticfiles import StaticFiles
from starlette.datastructures import URL
from starlette.middleware.cors import CORSMiddleware
from typing_extensions import Annotated
from watchfiles import awatch

ROOT_PATH = os.environ.get("CHAINLIT_ROOT_PATH", "")
IS_SUBMOUNT = os.environ.get("CHAINLIT_SUBMOUNT", "") == "true"


@asynccontextmanager
async def lifespan(app: FastAPI):
    host = config.run.host
    port = config.run.port

    if host == DEFAULT_HOST:
        url = f"http://localhost:{port}{ROOT_PATH}"
    else:
        url = f"http://{host}:{port}{ROOT_PATH}"

    logger.info(f"Your app is available at {url}")

    if not config.run.headless:
        # Add a delay before opening the browser
        await asyncio.sleep(1)
        webbrowser.open(url)

    watch_task = None
    stop_event = asyncio.Event()

    if config.run.watch:

        async def watch_files_for_changes():
            extensions = [".py"]
            files = ["chainlit.md", "config.toml"]
            async for changes in awatch(config.root, stop_event=stop_event):
                for change_type, file_path in changes:
                    file_name = os.path.basename(file_path)
                    file_ext = os.path.splitext(file_name)[1]

                    if file_ext.lower() in extensions or file_name.lower() in files:
                        logger.info(
                            f"File {change_type.name}: {file_name}. Reloading app..."
                        )

                        try:
                            reload_config()
                        except Exception as e:
                            logger.error(f"Error reloading config: {e}")
                            break

                        # Reload the module if the module name is specified in the config
                        if config.run.module_name:
                            try:
                                load_module(config.run.module_name, force_refresh=True)
                            except Exception as e:
                                logger.error(f"Error reloading module: {e}")

                        await asyncio.sleep(1)
                        await sio.emit("reload", {})

                        break

        watch_task = asyncio.create_task(watch_files_for_changes())

    discord_task = None

    if discord_bot_token := os.environ.get("DISCORD_BOT_TOKEN"):
        from chainlit.discord.app import client

        discord_task = asyncio.create_task(client.start(discord_bot_token))

    try:
        yield
    finally:
        try:
            if watch_task:
                stop_event.set()
                watch_task.cancel()
                await watch_task

            if discord_task:
                discord_task.cancel()
                await discord_task
        except asyncio.exceptions.CancelledError:
            pass

        if FILES_DIRECTORY.is_dir():
            shutil.rmtree(FILES_DIRECTORY)

        # Force exit the process to avoid potential AnyIO threads still running
        os._exit(0)


def get_build_dir(local_target: str, packaged_target: str):
    local_build_dir = os.path.join(PACKAGE_ROOT, local_target, "dist")
    packaged_build_dir = os.path.join(BACKEND_ROOT, packaged_target, "dist")

    if config.ui.custom_build and os.path.exists(
        os.path.join(APP_ROOT, config.ui.custom_build)
    ):
        return os.path.join(APP_ROOT, config.ui.custom_build)
    elif os.path.exists(local_build_dir):
        return local_build_dir
    elif os.path.exists(packaged_build_dir):
        return packaged_build_dir
    else:
        raise FileNotFoundError(f"{local_target} built UI dir not found")


build_dir = get_build_dir("frontend", "frontend")
copilot_build_dir = get_build_dir(os.path.join("libs", "copilot"), "copilot")

app = FastAPI(lifespan=lifespan)

sio = socketio.AsyncServer(
    cors_allowed_origins=[], async_mode="asgi"
)

sio_mount_location = f"{ROOT_PATH}/ws" if ROOT_PATH else "ws"

asgi_app = socketio.ASGIApp(
    socketio_server=sio,
    socketio_path=f"{sio_mount_location}/socket.io",
)

app.mount(f"/{sio_mount_location}", asgi_app)

app.add_middleware(
    CORSMiddleware,
    allow_origins=config.project.allow_origins,
    allow_credentials=True,
    allow_methods=["*"],
    allow_headers=["*"],
)

router = APIRouter(prefix=ROOT_PATH)

app.mount(
    f"{ROOT_PATH}/public",
    StaticFiles(directory="public", check_dir=False),
    name="public",
)

app.mount(
    f"{ROOT_PATH}/assets",
    StaticFiles(
        packages=[("chainlit", os.path.join(build_dir, "assets"))],
        follow_symlink=config.project.follow_symlink,
    ),
    name="assets",
)

app.mount(
    f"{ROOT_PATH}/copilot",
    StaticFiles(
        packages=[("chainlit", copilot_build_dir)],
        follow_symlink=config.project.follow_symlink,
    ),
    name="copilot",
)


# -------------------------------------------------------------------------------
#                               SLACK HANDLER
# -------------------------------------------------------------------------------

if os.environ.get("SLACK_BOT_TOKEN") and os.environ.get("SLACK_SIGNING_SECRET"):
    from chainlit.slack.app import slack_app_handler

    @router.post("/slack/events")
    async def slack_endpoint(req: Request):
        return await slack_app_handler.handle(req)


# -------------------------------------------------------------------------------
#                               TEAMS HANDLER
# -------------------------------------------------------------------------------

if os.environ.get("TEAMS_APP_ID") and os.environ.get("TEAMS_APP_PASSWORD"):
    from botbuilder.schema import Activity
    from chainlit.teams.app import adapter, bot

    @router.post("/teams/events")
    async def teams_endpoint(req: Request):
        body = await req.json()
        activity = Activity().deserialize(body)
        auth_header = req.headers.get("Authorization", "")
        response = await adapter.process_activity(activity, auth_header, bot.on_turn)
        return response


# -------------------------------------------------------------------------------
#                               HTTP HANDLERS
# -------------------------------------------------------------------------------


def replace_between_tags(text: str, start_tag: str, end_tag: str, replacement: str):
    pattern = start_tag + ".*?" + end_tag
    return re.sub(pattern, start_tag + replacement + end_tag, text, flags=re.DOTALL)


def get_html_template():
    PLACEHOLDER = "<!-- TAG INJECTION PLACEHOLDER -->"
    JS_PLACEHOLDER = "<!-- JS INJECTION PLACEHOLDER -->"
    CSS_PLACEHOLDER = "<!-- CSS INJECTION PLACEHOLDER -->"

    default_url = "https://github.com/Chainlit/chainlit"
    default_meta_image_url = (
        "https://chainlit-cloud.s3.eu-west-3.amazonaws.com/logo/chainlit_banner.png"
    )
    url = config.ui.github or default_url
    meta_image_url = config.ui.custom_meta_image_url or default_meta_image_url
<<<<<<< HEAD
=======
    favicon_path = "/favicon"
>>>>>>> 0d043cbd

    tags = f"""<title>{config.ui.name}</title>
    <link rel="icon" href="/favicon" />
    <meta name="description" content="{config.ui.description}">
    <meta property="og:type" content="website">
    <meta property="og:title" content="{config.ui.name}">
    <meta property="og:description" content="{config.ui.description}">
    <meta property="og:image" content="{meta_image_url}">
    <meta property="og:url" content="{url}">
    <meta property="og:root_path" content="{ROOT_PATH}">"""

    js = f"""<script>{f"window.theme = {json.dumps(config.ui.theme.to_dict())}; " if config.ui.theme else ""}</script>"""

    css = None
    if config.ui.custom_css:
        css = (
            f"""<link rel="stylesheet" type="text/css" href="{config.ui.custom_css}">"""
        )

    if config.ui.custom_js:
        js += f"""<script src="{config.ui.custom_js}" defer></script>"""

    font = None
    if config.ui.custom_font:
        font = f"""<link rel="stylesheet" href="{config.ui.custom_font}">"""

    index_html_file_path = os.path.join(build_dir, "index.html")

    with open(index_html_file_path, "r", encoding="utf-8") as f:
        content = f.read()
        content = content.replace(PLACEHOLDER, tags)
        if js:
            content = content.replace(JS_PLACEHOLDER, js)
        if css:
            content = content.replace(CSS_PLACEHOLDER, css)
        if font:
            content = replace_between_tags(
                content, "<!-- FONT START -->", "<!-- FONT END -->", font
            )
        if ROOT_PATH:
            content = content.replace('href="/', f'href="{ROOT_PATH}/')
            content = content.replace('src="/', f'src="{ROOT_PATH}/')
        return content


def get_user_facing_url(url: URL):
    """
    Return the user facing URL for a given URL.
    Handles deployment with proxies (like cloud run).
    """
    chainlit_url = os.environ.get("CHAINLIT_URL")

    # No config, we keep the URL as is
    if not chainlit_url:
        url = url.replace(query="", fragment="")
        return url.__str__()

    config_url = URL(chainlit_url).replace(
        query="",
        fragment="",
    )
    # Remove trailing slash from config URL
    if config_url.path.endswith("/"):
        config_url = config_url.replace(path=config_url.path[:-1])

    return config_url.__str__() + url.path


@router.get("/auth/config")
async def auth(request: Request):
    return get_configuration()


@router.post("/login")
async def login(form_data: OAuth2PasswordRequestForm = Depends()):
    if not config.code.password_auth_callback:
        raise HTTPException(
            status_code=status.HTTP_400_BAD_REQUEST, detail="No auth_callback defined"
        )

    user = await config.code.password_auth_callback(
        form_data.username, form_data.password
    )

    if not user:
        raise HTTPException(
            status_code=status.HTTP_401_UNAUTHORIZED,
            detail="credentialssignin",
        )
    access_token = create_jwt(user)
    if data_layer := get_data_layer():
        try:
            await data_layer.create_user(user)
        except Exception as e:
            logger.error(f"Error creating user: {e}")

    return {
        "access_token": access_token,
        "token_type": "bearer",
    }


@router.post("/logout")
async def logout(request: Request, response: Response):
    if config.code.on_logout:
        return await config.code.on_logout(request, response)
    return {"success": True}


@router.post("/auth/header")
async def header_auth(request: Request):
    if not config.code.header_auth_callback:
        raise HTTPException(
            status_code=status.HTTP_400_BAD_REQUEST,
            detail="No header_auth_callback defined",
        )

    user = await config.code.header_auth_callback(request.headers)

    if not user:
        raise HTTPException(
            status_code=status.HTTP_401_UNAUTHORIZED,
            detail="Unauthorized",
        )

    access_token = create_jwt(user)
    if data_layer := get_data_layer():
        try:
            await data_layer.create_user(user)
        except Exception as e:
            logger.error(f"Error creating user: {e}")

    return {
        "access_token": access_token,
        "token_type": "bearer",
    }


@router.get("/auth/oauth/{provider_id}")
async def oauth_login(provider_id: str, request: Request):
    if config.code.oauth_callback is None:
        raise HTTPException(
            status_code=status.HTTP_400_BAD_REQUEST,
            detail="No oauth_callback defined",
        )

    provider = get_oauth_provider(provider_id)
    if not provider:
        raise HTTPException(
            status_code=status.HTTP_404_NOT_FOUND,
            detail=f"Provider {provider_id} not found",
        )

    random = random_secret(32)

    params = urllib.parse.urlencode(
        {
            "client_id": provider.client_id,
            "redirect_uri": f"{get_user_facing_url(request.url)}/callback",
            "state": random,
            **provider.authorize_params,
        }
    )
    response = RedirectResponse(
        url=f"{provider.authorize_url}?{params}",
    )
    samesite = os.environ.get("CHAINLIT_COOKIE_SAMESITE", "lax")  # type: Any
    secure = samesite.lower() == "none"
    response.set_cookie(
        "oauth_state",
        random,
        httponly=True,
        samesite=samesite,
        secure=secure,
        max_age=3 * 60,
    )
    return response


@router.get("/auth/oauth/{provider_id}/callback")
async def oauth_callback(
    provider_id: str,
    request: Request,
    error: Optional[str] = None,
    code: Optional[str] = None,
    state: Optional[str] = None,
):
    if config.code.oauth_callback is None:
        raise HTTPException(
            status_code=status.HTTP_400_BAD_REQUEST,
            detail="No oauth_callback defined",
        )

    provider = get_oauth_provider(provider_id)
    if not provider:
        raise HTTPException(
            status_code=status.HTTP_404_NOT_FOUND,
            detail=f"Provider {provider_id} not found",
        )

    if error:
        params = urllib.parse.urlencode(
            {
                "error": error,
            }
        )
        response = RedirectResponse(
            # FIXME: redirect to the right frontend base url to improve the dev environment
            url=f"/login?{params}",
        )
        return response

    if not code or not state:
        raise HTTPException(
            status_code=status.HTTP_400_BAD_REQUEST,
            detail="Missing code or state",
        )

    # Check the state from the oauth provider against the browser cookie
    oauth_state = request.cookies.get("oauth_state")
    if oauth_state != state:
        raise HTTPException(
            status_code=status.HTTP_401_UNAUTHORIZED,
            detail="Unauthorized",
        )

    url = get_user_facing_url(request.url)
    token = await provider.get_token(code, url)

    (raw_user_data, default_user) = await provider.get_user_info(token)

    user = await config.code.oauth_callback(
        provider_id, token, raw_user_data, default_user
    )

    if not user:
        raise HTTPException(
            status_code=status.HTTP_401_UNAUTHORIZED,
            detail="Unauthorized",
        )

    access_token = create_jwt(user)

    if data_layer := get_data_layer():
        try:
            await data_layer.create_user(user)
        except Exception as e:
            logger.error(f"Error creating user: {e}")

    params = urllib.parse.urlencode(
        {
            "access_token": access_token,
            "token_type": "bearer",
        }
    )

    root_path = os.environ.get("CHAINLIT_ROOT_PATH", "")

    response = RedirectResponse(
        # FIXME: redirect to the right frontend base url to improve the dev environment
        url=f"{root_path}/login/callback?{params}",
    )
    response.delete_cookie("oauth_state")
    return response


# specific route for azure ad hybrid flow
@router.post("/auth/oauth/azure-ad-hybrid/callback")
async def oauth_azure_hf_callback(
    request: Request,
    error: Optional[str] = None,
    code: Annotated[Optional[str], Form()] = None,
    id_token: Annotated[Optional[str], Form()] = None,
):
    provider_id = "azure-ad-hybrid"
    if config.code.oauth_callback is None:
        raise HTTPException(
            status_code=status.HTTP_400_BAD_REQUEST,
            detail="No oauth_callback defined",
        )

    provider = get_oauth_provider(provider_id)
    if not provider:
        raise HTTPException(
            status_code=status.HTTP_404_NOT_FOUND,
            detail=f"Provider {provider_id} not found",
        )

    if error:
        params = urllib.parse.urlencode(
            {
                "error": error,
            }
        )
        response = RedirectResponse(
            # FIXME: redirect to the right frontend base url to improve the dev environment
            url=f"/login?{params}",
        )
        return response

    if not code:
        raise HTTPException(
            status_code=status.HTTP_400_BAD_REQUEST,
            detail="Missing code",
        )

    url = get_user_facing_url(request.url)
    token = await provider.get_token(code, url)

    (raw_user_data, default_user) = await provider.get_user_info(token)

    user = await config.code.oauth_callback(
        provider_id, token, raw_user_data, default_user, id_token
    )

    if not user:
        raise HTTPException(
            status_code=status.HTTP_401_UNAUTHORIZED,
            detail="Unauthorized",
        )

    access_token = create_jwt(user)

    if data_layer := get_data_layer():
        try:
            await data_layer.create_user(user)
        except Exception as e:
            logger.error(f"Error creating user: {e}")

    params = urllib.parse.urlencode(
        {
            "access_token": access_token,
            "token_type": "bearer",
        }
    )

    root_path = os.environ.get("CHAINLIT_ROOT_PATH", "")

    response = RedirectResponse(
        # FIXME: redirect to the right frontend base url to improve the dev environment
        url=f"{root_path}/login/callback?{params}",
        status_code=302,
    )
    response.delete_cookie("oauth_state")
    return response


@router.get("/project/translations")
async def project_translations(
    language: str = Query(default="en-US", description="Language code"),
):
    """Return project translations."""

    # Load translation based on the provided language
    translation = config.load_translation(language)

    return JSONResponse(
        content={
            "translation": translation,
        }
    )


@router.get("/project/settings")
async def project_settings(
    current_user: Annotated[Union[User, PersistedUser], Depends(get_current_user)],
    language: str = Query(default="en-US", description="Language code"),
):
    """Return project settings. This is called by the UI before the establishing the websocket connection."""

    # Load the markdown file based on the provided language
    markdown = get_markdown_str(config.root, language)

    profiles = []
    if config.code.set_chat_profiles:
        chat_profiles = await config.code.set_chat_profiles(current_user)
        if chat_profiles:
            profiles = [p.to_dict() for p in chat_profiles]

    starters = []
    if config.code.set_starters:
        starters = await config.code.set_starters(current_user)
        if starters:
            starters = [s.to_dict() for s in starters]

    if config.code.on_audio_chunk:
        config.features.audio.enabled = True

    debug_url = None
    data_layer = get_data_layer()

    if data_layer and config.run.debug:
        debug_url = await data_layer.build_debug_url()

    return JSONResponse(
        content={
            "ui": config.ui.to_dict(),
            "features": config.features.to_dict(),
            "userEnv": config.project.user_env,
            "dataPersistence": get_data_layer() is not None,
            "threadResumable": bool(config.code.on_chat_resume),
            "markdown": markdown,
            "chatProfiles": profiles,
            "starters": starters,
            "debugUrl": debug_url,
        }
    )


@router.put("/feedback")
async def update_feedback(
    request: Request,
    update: UpdateFeedbackRequest,
    current_user: Annotated[Union[User, PersistedUser], Depends(get_current_user)],
):
    """Update the human feedback for a particular message."""
    data_layer = get_data_layer()
    if not data_layer:
        raise HTTPException(status_code=500, detail="Data persistence is not enabled")

    try:
        feedback_id = await data_layer.upsert_feedback(feedback=update.feedback)
    except Exception as e:
        raise HTTPException(detail=str(e), status_code=500)

    return JSONResponse(content={"success": True, "feedbackId": feedback_id})


@router.delete("/feedback")
async def delete_feedback(
    request: Request,
    payload: DeleteFeedbackRequest,
    current_user: Annotated[Union[User, PersistedUser], Depends(get_current_user)],
):
    """Delete a feedback."""

    data_layer = get_data_layer()

    if not data_layer:
        raise HTTPException(status_code=400, detail="Data persistence is not enabled")

    feedback_id = payload.feedbackId

    await data_layer.delete_feedback(feedback_id)
    return JSONResponse(content={"success": True})


@router.post("/project/threads")
async def get_user_threads(
    request: Request,
    payload: GetThreadsRequest,
    current_user: Annotated[Union[User, PersistedUser], Depends(get_current_user)],
):
    """Get the threads page by page."""

    data_layer = get_data_layer()

    if not data_layer:
        raise HTTPException(status_code=400, detail="Data persistence is not enabled")

    if not isinstance(current_user, PersistedUser):
        persisted_user = await data_layer.get_user(identifier=current_user.identifier)
        if not persisted_user:
            raise HTTPException(status_code=404, detail="User not found")
        payload.filter.userId = persisted_user.id
    else:
        payload.filter.userId = current_user.id

    res = await data_layer.list_threads(payload.pagination, payload.filter)
    return JSONResponse(content=res.to_dict())


@router.get("/project/thread/{thread_id}")
async def get_thread(
    request: Request,
    thread_id: str,
    current_user: Annotated[Union[User, PersistedUser], Depends(get_current_user)],
):
    """Get a specific thread."""
    data_layer = get_data_layer()

    if not data_layer:
        raise HTTPException(status_code=400, detail="Data persistence is not enabled")

    await is_thread_author(current_user.identifier, thread_id)

    res = await data_layer.get_thread(thread_id)
    return JSONResponse(content=res)


@router.get("/project/thread/{thread_id}/element/{element_id}")
async def get_thread_element(
    request: Request,
    thread_id: str,
    element_id: str,
    current_user: Annotated[Union[User, PersistedUser], Depends(get_current_user)],
):
    """Get a specific thread element."""
    data_layer = get_data_layer()

    if not data_layer:
        raise HTTPException(status_code=400, detail="Data persistence is not enabled")

    await is_thread_author(current_user.identifier, thread_id)

    res = await data_layer.get_element(thread_id, element_id)
    return JSONResponse(content=res)


@router.delete("/project/thread")
async def delete_thread(
    request: Request,
    payload: DeleteThreadRequest,
    current_user: Annotated[Union[User, PersistedUser], Depends(get_current_user)],
):
    """Delete a thread."""

    data_layer = get_data_layer()

    if not data_layer:
        raise HTTPException(status_code=400, detail="Data persistence is not enabled")

    thread_id = payload.threadId

    await is_thread_author(current_user.identifier, thread_id)

    await data_layer.delete_thread(thread_id)
    return JSONResponse(content={"success": True})


@router.post("/project/file")
async def upload_file(
    session_id: str,
    file: UploadFile,
    current_user: Annotated[
        Union[None, User, PersistedUser], Depends(get_current_user)
    ],
):
    from chainlit.session import WebsocketSession

    session = WebsocketSession.get_by_id(session_id)

    if not session:
        raise HTTPException(
            status_code=404,
            detail="Session not found",
        )

    if current_user:
        if not session.user or session.user.identifier != current_user.identifier:
            raise HTTPException(
                status_code=401,
                detail="You are not authorized to upload files for this session",
            )

    session.files_dir.mkdir(exist_ok=True)

    content = await file.read()

    file_response = await session.persist_file(
        name=file.filename, content=content, mime=file.content_type
    )

    return JSONResponse(file_response)


@router.get("/project/file/{file_id}")
async def get_file(
    file_id: str,
    session_id: Optional[str] = None,
):
    from chainlit.session import WebsocketSession

    session = WebsocketSession.get_by_id(session_id) if session_id else None

    if not session:
        raise HTTPException(
            status_code=404,
            detail="Session not found",
        )

    if file_id in session.files:
        file = session.files[file_id]
        return FileResponse(file["path"], media_type=file["type"])
    else:
        raise HTTPException(status_code=404, detail="File not found")


@router.get("/files/{filename:path}")
async def serve_file(
    filename: str,
    current_user: Annotated[Union[User, PersistedUser], Depends(get_current_user)],
):
    base_path = Path(config.project.local_fs_path).resolve()
    file_path = (base_path / filename).resolve()

    # Check if the base path is a parent of the file path
    if base_path not in file_path.parents:
        raise HTTPException(status_code=400, detail="Invalid filename")

    if file_path.is_file():
        return FileResponse(file_path)
    else:
        raise HTTPException(status_code=404, detail="File not found")


@router.get("/favicon")
async def get_favicon():
    custom_favicon_path = os.path.join(APP_ROOT, "public", "favicon.*")
    files = glob.glob(custom_favicon_path)

    if files:
        favicon_path = files[0]
    else:
        favicon_path = os.path.join(build_dir, "favicon.svg")

    media_type, _ = mimetypes.guess_type(favicon_path)

    return FileResponse(favicon_path, media_type=media_type)


@router.get("/logo")
async def get_logo(theme: Optional[Theme] = Query(Theme.light)):
    theme_value = theme.value if theme else Theme.light.value
    logo_path = None

    for path in [
        os.path.join(APP_ROOT, "public", f"logo_{theme_value}.*"),
        os.path.join(build_dir, "assets", f"logo_{theme_value}*.*"),
    ]:
        files = glob.glob(path)

        if files:
            logo_path = files[0]
            break

    if not logo_path:
        raise HTTPException(status_code=404, detail="Missing default logo")
    media_type, _ = mimetypes.guess_type(logo_path)

    return FileResponse(logo_path, media_type=media_type)


@router.get("/avatars/{avatar_id}")
async def get_avatar(avatar_id: str):
    if avatar_id == "default":
        avatar_id = config.ui.name

    avatar_id = avatar_id.strip().lower().replace(" ", "_")

    avatar_path = os.path.join(APP_ROOT, "public", "avatars", f"{avatar_id}.*")

    files = glob.glob(avatar_path)

    if files:
        avatar_path = files[0]
        media_type, _ = mimetypes.guess_type(avatar_path)
        return FileResponse(avatar_path, media_type=media_type)
    else:
        return await get_favicon()


@router.head("/")
def status_check():
    return {"message": "Site is operational"}


@router.get("/{full_path:path}")
async def serve():
    html_template = get_html_template()
    """Serve the UI files."""
    response = HTMLResponse(content=html_template, status_code=200)

    return response


app.include_router(router)

import chainlit.socket  # noqa<|MERGE_RESOLUTION|>--- conflicted
+++ resolved
@@ -269,10 +269,7 @@
     )
     url = config.ui.github or default_url
     meta_image_url = config.ui.custom_meta_image_url or default_meta_image_url
-<<<<<<< HEAD
-=======
     favicon_path = "/favicon"
->>>>>>> 0d043cbd
 
     tags = f"""<title>{config.ui.name}</title>
     <link rel="icon" href="/favicon" />
