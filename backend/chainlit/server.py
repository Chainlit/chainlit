import asyncio
import fnmatch
import glob
import json
import mimetypes
import os
import re
import shutil
import urllib.parse
import webbrowser
from contextlib import AsyncExitStack, asynccontextmanager
from pathlib import Path
from typing import List, Optional, Union, cast

import socketio
from fastapi import (
    APIRouter,
    Depends,
    FastAPI,
    Form,
    HTTPException,
    Query,
    Request,
    Response,
    UploadFile,
    status,
)
from fastapi.middleware.gzip import GZipMiddleware
from fastapi.responses import FileResponse, HTMLResponse, JSONResponse, RedirectResponse
from fastapi.security import OAuth2PasswordRequestForm
from starlette.datastructures import URL
from starlette.middleware.cors import CORSMiddleware
from starlette.types import Receive, Scope, Send
from typing_extensions import Annotated
from watchfiles import awatch

from chainlit.auth import create_jwt, decode_jwt, get_configuration, get_current_user
from chainlit.auth.cookie import (
    clear_auth_cookie,
    clear_oauth_state_cookie,
    set_auth_cookie,
    set_oauth_state_cookie,
    validate_oauth_state_cookie,
)
from chainlit.config import (
    APP_ROOT,
    BACKEND_ROOT,
    DEFAULT_HOST,
    FILES_DIRECTORY,
    PACKAGE_ROOT,
    ChainlitConfig,
    config,
    load_module,
    public_dir,
    reload_config,
)
from chainlit.data import get_data_layer
from chainlit.data.acl import is_thread_author
from chainlit.logger import logger
from chainlit.markdown import get_markdown_str
from chainlit.oauth_providers import get_oauth_provider
from chainlit.secret import random_secret
from chainlit.types import (
    AskFileSpec,
    CallActionRequest,
    ConnectMCPRequest,
    DeleteFeedbackRequest,
    DeleteThreadRequest,
    DisconnectMCPRequest,
    ElementRequest,
    GetThreadsRequest,
    Theme,
    UpdateFeedbackRequest,
    UpdateThreadRequest,
)
from chainlit.user import PersistedUser, User

from ._utils import is_path_inside

mimetypes.add_type("application/javascript", ".js")
mimetypes.add_type("text/css", ".css")


@asynccontextmanager
async def lifespan(app: FastAPI):
    """Context manager to handle app start and shutdown."""
    if config.code.on_app_startup:
        await config.code.on_app_startup()

    host = config.run.host
    port = config.run.port
    root_path = os.getenv("CHAINLIT_ROOT_PATH", "")

    if host == DEFAULT_HOST:
        url = f"http://localhost:{port}{root_path}"
    else:
        url = f"http://{host}:{port}{root_path}"

    logger.info(f"Your app is available at {url}")

    if not config.run.headless:
        # Add a delay before opening the browser
        await asyncio.sleep(1)
        webbrowser.open(url)

    watch_task = None
    stop_event = asyncio.Event()

    if config.run.watch:

        async def watch_files_for_changes():
            extensions = [".py"]
            files = ["chainlit.md", "config.toml"]
            async for changes in awatch(config.root, stop_event=stop_event):
                for change_type, file_path in changes:
                    file_name = os.path.basename(file_path)
                    file_ext = os.path.splitext(file_name)[1]

                    if file_ext.lower() in extensions or file_name.lower() in files:
                        logger.info(
                            f"File {change_type.name}: {file_name}. Reloading app..."
                        )

                        try:
                            reload_config()
                        except Exception as e:
                            logger.error(f"Error reloading config: {e}")
                            break

                        # Reload the module if the module name is specified in the config
                        if config.run.module_name:
                            try:
                                load_module(config.run.module_name, force_refresh=True)
                            except Exception as e:
                                logger.error(f"Error reloading module: {e}")

                        await asyncio.sleep(1)
                        await sio.emit("reload", {})

                        break

        watch_task = asyncio.create_task(watch_files_for_changes())

    discord_task = None

    if discord_bot_token := os.environ.get("DISCORD_BOT_TOKEN"):
        from chainlit.discord.app import client

        discord_task = asyncio.create_task(client.start(discord_bot_token))

    slack_task = None

    # Slack Socket Handler if env variable SLACK_WEBSOCKET_TOKEN is set
    if os.environ.get("SLACK_BOT_TOKEN") and os.environ.get("SLACK_WEBSOCKET_TOKEN"):
        from chainlit.slack.app import start_socket_mode

        slack_task = asyncio.create_task(start_socket_mode())

    try:
        yield
    finally:
        try:
            if config.code.on_app_shutdown:
                await config.code.on_app_shutdown()

            if watch_task:
                stop_event.set()
                watch_task.cancel()
                await watch_task

            if discord_task:
                discord_task.cancel()
                await discord_task

            if slack_task:
                slack_task.cancel()
                await slack_task
        except asyncio.exceptions.CancelledError:
            pass

        if FILES_DIRECTORY.is_dir():
            shutil.rmtree(FILES_DIRECTORY)

        # Force exit the process to avoid potential AnyIO threads still running
        os._exit(0)


def get_build_dir(local_target: str, packaged_target: str) -> str:
    """
    Get the build directory based on the UI build strategy.

    Args:
        local_target (str): The local target directory.
        packaged_target (str): The packaged target directory.

    Returns:
        str: The build directory
    """

    local_build_dir = os.path.join(PACKAGE_ROOT, local_target, "dist")
    packaged_build_dir = os.path.join(BACKEND_ROOT, packaged_target, "dist")

    if config.ui.custom_build and os.path.exists(
        os.path.join(APP_ROOT, config.ui.custom_build)
    ):
        return os.path.join(APP_ROOT, config.ui.custom_build)
    elif os.path.exists(local_build_dir):
        return local_build_dir
    elif os.path.exists(packaged_build_dir):
        return packaged_build_dir
    else:
        raise FileNotFoundError(f"{local_target} built UI dir not found")


build_dir = get_build_dir("frontend", "frontend")
copilot_build_dir = get_build_dir(os.path.join("libs", "copilot"), "copilot")

app = FastAPI(lifespan=lifespan)

sio = socketio.AsyncServer(cors_allowed_origins=[], async_mode="asgi")

asgi_app = socketio.ASGIApp(socketio_server=sio, socketio_path="")

# config.run.root_path is only set when started with --root-path. Not on submounts.
SOCKET_IO_PATH = f"{config.run.root_path}/ws/socket.io"
app.mount(SOCKET_IO_PATH, asgi_app)

app.add_middleware(
    CORSMiddleware,
    allow_origins=config.project.allow_origins,
    allow_credentials=True,
    allow_methods=["*"],
    allow_headers=["*"],
)


class SafariWebSocketsCompatibleGZipMiddleware(GZipMiddleware):
    async def __call__(self, scope: Scope, receive: Receive, send: Send) -> None:
        if scope["type"] != "http":
            return await self.app(scope, receive, send)

        # Prevent gzip compression for HTTP requests to socket.io path due to a bug in Safari
        if URL(scope=scope).path.startswith(SOCKET_IO_PATH):
            await self.app(scope, receive, send)
        else:
            await super().__call__(scope, receive, send)


app.add_middleware(SafariWebSocketsCompatibleGZipMiddleware)

# config.run.root_path is only set when started with --root-path. Not on submounts.
router = APIRouter(prefix=config.run.root_path)


@router.get("/public/{filename:path}")
async def serve_public_file(
    filename: str,
):
    """Serve a file from public dir."""

    base_path = Path(public_dir)
    file_path = (base_path / filename).resolve()

    if not is_path_inside(file_path, base_path):
        raise HTTPException(status_code=400, detail="Invalid filename")

    if file_path.is_file():
        return FileResponse(file_path)
    else:
        raise HTTPException(status_code=404, detail="File not found")


@router.get("/assets/{filename:path}")
async def serve_asset_file(
    filename: str,
):
    """Serve a file from assets dir."""

    base_path = Path(os.path.join(build_dir, "assets"))
    file_path = (base_path / filename).resolve()

    if not is_path_inside(file_path, base_path):
        raise HTTPException(status_code=400, detail="Invalid filename")

    if file_path.is_file():
        return FileResponse(file_path)
    else:
        raise HTTPException(status_code=404, detail="File not found")


@router.get("/copilot/{filename:path}")
async def serve_copilot_file(
    filename: str,
):
    """Serve a file from assets dir."""

    base_path = Path(copilot_build_dir)
    file_path = (base_path / filename).resolve()

    if not is_path_inside(file_path, base_path):
        raise HTTPException(status_code=400, detail="Invalid filename")

    if file_path.is_file():
        return FileResponse(file_path)
    else:
        raise HTTPException(status_code=404, detail="File not found")


# -------------------------------------------------------------------------------
#                               SLACK HTTP HANDLER
# -------------------------------------------------------------------------------

if (
    os.environ.get("SLACK_BOT_TOKEN")
    and os.environ.get("SLACK_SIGNING_SECRET")
    and not os.environ.get("SLACK_WEBSOCKET_TOKEN")
):
    from chainlit.slack.app import slack_app_handler

    @router.post("/slack/events")
    async def slack_endpoint(req: Request):
        return await slack_app_handler.handle(req)


# -------------------------------------------------------------------------------
#                               TEAMS HANDLER
# -------------------------------------------------------------------------------

if os.environ.get("TEAMS_APP_ID") and os.environ.get("TEAMS_APP_PASSWORD"):
    from botbuilder.schema import Activity

    from chainlit.teams.app import adapter, bot

    @router.post("/teams/events")
    async def teams_endpoint(req: Request):
        body = await req.json()
        activity = Activity().deserialize(body)
        auth_header = req.headers.get("Authorization", "")
        response = await adapter.process_activity(activity, auth_header, bot.on_turn)
        return response


# -------------------------------------------------------------------------------
#                               HTTP HANDLERS
# -------------------------------------------------------------------------------


def replace_between_tags(
    text: str, start_tag: str, end_tag: str, replacement: str
) -> str:
    """Replace text between two tags in a string."""

    pattern = start_tag + ".*?" + end_tag
    return re.sub(pattern, start_tag + replacement + end_tag, text, flags=re.DOTALL)


def get_html_template(root_path):
    """
    Get HTML template for the index view.
    """
    root_path = root_path.rstrip("/")  # Avoid duplicated / when joining with root path.

    custom_theme = None
    custom_theme_file_path = Path(public_dir) / "theme.json"
    if (
        is_path_inside(custom_theme_file_path, Path(public_dir))
        and custom_theme_file_path.is_file()
    ):
        custom_theme = json.loads(custom_theme_file_path.read_text(encoding="utf-8"))

    PLACEHOLDER = "<!-- TAG INJECTION PLACEHOLDER -->"
    JS_PLACEHOLDER = "<!-- JS INJECTION PLACEHOLDER -->"
    CSS_PLACEHOLDER = "<!-- CSS INJECTION PLACEHOLDER -->"

    default_url = "https://github.com/Chainlit/chainlit"
    default_meta_image_url = (
        "https://chainlit-cloud.s3.eu-west-3.amazonaws.com/logo/chainlit_banner.png"
    )
    meta_image_url = config.ui.custom_meta_image_url or default_meta_image_url
    favicon_path = "/favicon"

    tags = f"""<title>{config.ui.name}</title>
    <link rel="icon" href="{favicon_path}" />
    <meta name="description" content="{config.ui.description}">
    <meta property="og:type" content="website">
    <meta property="og:title" content="{config.ui.name}">
    <meta property="og:description" content="{config.ui.description}">
    <meta property="og:image" content="{meta_image_url}">
    <meta property="og:url" content="{default_url}">
    <meta property="og:root_path" content="{root_path}">"""

    js = f"""<script>
{f"window.theme = {json.dumps(custom_theme.get('variables'))};" if custom_theme and custom_theme.get("variables") else "undefined"}
{f"window.transports = {json.dumps(config.project.transports)};" if config.project.transports else "undefined"}
</script>"""

    css = None
    if config.ui.custom_css:
        css = f"""<link rel="stylesheet" type="text/css" href="{config.ui.custom_css}" {config.ui.custom_css_attributes}>"""

    if config.ui.custom_js:
        js += f"""<script src="{config.ui.custom_js}" {config.ui.custom_js_attributes}></script>"""

    font = None
    if custom_theme and custom_theme.get("custom_fonts"):
        font = "\n".join(
            f"""<link rel="stylesheet" href="{font}">"""
            for font in custom_theme.get("custom_fonts")
        )

    index_html_file_path = os.path.join(build_dir, "index.html")

    with open(index_html_file_path, encoding="utf-8") as f:
        content = f.read()
        content = content.replace(PLACEHOLDER, tags)
        if js:
            content = content.replace(JS_PLACEHOLDER, js)
        if css:
            content = content.replace(CSS_PLACEHOLDER, css)
        if font:
            content = replace_between_tags(
                content, "<!-- FONT START -->", "<!-- FONT END -->", font
            )
        content = content.replace('href="/', f'href="{root_path}/')
        content = content.replace('src="/', f'src="{root_path}/')
        return content


def get_user_facing_url(url: URL):
    """
    Return the user facing URL for a given URL.
    Handles deployment with proxies (like cloud run).
    """
    chainlit_url = os.environ.get("CHAINLIT_URL")

    # No config, we keep the URL as is
    if not chainlit_url:
        url = url.replace(query="", fragment="")
        return url.__str__()

    config_url = URL(chainlit_url).replace(
        query="",
        fragment="",
    )
    # Remove trailing slash from config URL
    if config_url.path.endswith("/"):
        config_url = config_url.replace(path=config_url.path[:-1])

    return config_url.__str__() + url.path


@router.get("/auth/config")
async def auth(request: Request):
    return get_configuration()


def _get_response_dict(access_token: str) -> dict:
    """Get the response dictionary for the auth response."""

    return {"success": True}


def _get_auth_response(access_token: str, redirect_to_callback: bool) -> Response:
    """Get the redirect params for the OAuth callback."""

    response_dict = _get_response_dict(access_token)

    if redirect_to_callback:
        root_path = os.environ.get("CHAINLIT_ROOT_PATH", "")
        root_path = "" if root_path == "/" else root_path
        redirect_url = (
            f"{root_path}/login/callback?{urllib.parse.urlencode(response_dict)}"
        )

        return RedirectResponse(
            # FIXME: redirect to the right frontend base url to improve the dev environment
            url=redirect_url,
            status_code=302,
        )

    return JSONResponse(response_dict)


def _get_oauth_redirect_error(request: Request, error: str) -> Response:
    """Get the redirect response for an OAuth error."""
    params = urllib.parse.urlencode(
        {
            "error": error,
        }
    )
    response = RedirectResponse(url=str(request.url_for("login")) + "?" + params)
    return response


async def _authenticate_user(
    request: Request, user: Optional[User], redirect_to_callback: bool = False
) -> Response:
    """Authenticate a user and return the response."""

    if not user:
        raise HTTPException(
            status_code=status.HTTP_401_UNAUTHORIZED,
            detail="credentialssignin",
        )

    # If a data layer is defined, attempt to persist user.
    if data_layer := get_data_layer():
        try:
            await data_layer.create_user(user)
        except Exception as e:
            # Catch and log exceptions during user creation.
            # TODO: Make this catch only specific errors and allow others to propagate.
            logger.error(f"Error creating user: {e}")

    access_token = create_jwt(user)

    response = _get_auth_response(access_token, redirect_to_callback)

    set_auth_cookie(request, response, access_token)

    return response


@router.post("/login")
async def login(
    request: Request,
    response: Response,
    form_data: OAuth2PasswordRequestForm = Depends(),
):
    """
    Login a user using the password auth callback.
    """
    if not config.code.password_auth_callback:
        raise HTTPException(
            status_code=status.HTTP_400_BAD_REQUEST, detail="No auth_callback defined"
        )

    user = await config.code.password_auth_callback(
        form_data.username, form_data.password
    )

    return await _authenticate_user(request, user)


@router.post("/logout")
async def logout(request: Request, response: Response):
    """Logout the user by calling the on_logout callback."""
    clear_auth_cookie(request, response)

    if config.code.on_logout:
        return await config.code.on_logout(request, response)

    return {"success": True}


@router.post("/auth/jwt")
async def jwt_auth(request: Request):
    """Login a user using a valid jwt."""
    from jwt import InvalidTokenError

    auth_header: Optional[str] = request.headers.get("Authorization")
    if not auth_header:
        raise HTTPException(status_code=401, detail="Authorization header missing")

    # Check if it starts with "Bearer "
    try:
        scheme, token = auth_header.split()
        if scheme.lower() != "bearer":
            raise HTTPException(
                status_code=401,
                detail="Invalid authentication scheme. Please use Bearer",
            )
    except ValueError:
        raise HTTPException(
            status_code=401, detail="Invalid authorization header format"
        )

    try:
        user = decode_jwt(token)
        return await _authenticate_user(request, user)
    except InvalidTokenError:
        raise HTTPException(status_code=401, detail="Invalid token")


@router.post("/auth/header")
async def header_auth(request: Request):
    """Login a user using the header_auth_callback."""
    if not config.code.header_auth_callback:
        raise HTTPException(
            status_code=status.HTTP_400_BAD_REQUEST,
            detail="No header_auth_callback defined",
        )

    user = await config.code.header_auth_callback(request.headers)

    return await _authenticate_user(request, user)


@router.get("/auth/oauth/{provider_id}")
async def oauth_login(provider_id: str, request: Request):
    """Redirect the user to the oauth provider login page."""
    if config.code.oauth_callback is None:
        raise HTTPException(
            status_code=status.HTTP_400_BAD_REQUEST,
            detail="No oauth_callback defined",
        )

    provider = get_oauth_provider(provider_id)
    if not provider:
        raise HTTPException(
            status_code=status.HTTP_404_NOT_FOUND,
            detail=f"Provider {provider_id} not found",
        )

    random = random_secret(32)

    params = urllib.parse.urlencode(
        {
            "client_id": provider.client_id,
            "redirect_uri": f"{get_user_facing_url(request.url)}/callback",
            "state": random,
            **provider.authorize_params,
        }
    )
    response = RedirectResponse(
        url=f"{provider.authorize_url}?{params}",
    )

    set_oauth_state_cookie(response, random)

    return response


@router.get("/auth/oauth/{provider_id}/callback")
async def oauth_callback(
    provider_id: str,
    request: Request,
    error: Optional[str] = None,
    code: Optional[str] = None,
    state: Optional[str] = None,
):
    """Handle the oauth callback and login the user."""

    if config.code.oauth_callback is None:
        raise HTTPException(
            status_code=status.HTTP_400_BAD_REQUEST,
            detail="No oauth_callback defined",
        )

    provider = get_oauth_provider(provider_id)
    if not provider:
        raise HTTPException(
            status_code=status.HTTP_404_NOT_FOUND,
            detail=f"Provider {provider_id} not found",
        )

    if error:
        return _get_oauth_redirect_error(request, error)

    if not code or not state:
        raise HTTPException(
            status_code=status.HTTP_400_BAD_REQUEST,
            detail="Missing code or state",
        )

    try:
        validate_oauth_state_cookie(request, state)
    except Exception as e:
        logger.exception("Unable to validate oauth state: %1", e)

        raise HTTPException(
            status_code=status.HTTP_401_UNAUTHORIZED,
            detail="Unauthorized",
        )

    url = get_user_facing_url(request.url)
    token = await provider.get_token(code, url)

    (raw_user_data, default_user) = await provider.get_user_info(token)

    user = await config.code.oauth_callback(
        provider_id, token, raw_user_data, default_user
    )

    response = await _authenticate_user(request, user, redirect_to_callback=True)

    clear_oauth_state_cookie(response)

    return response


# specific route for azure ad hybrid flow
@router.post("/auth/oauth/azure-ad-hybrid/callback")
async def oauth_azure_hf_callback(
    request: Request,
    error: Optional[str] = None,
    code: Annotated[Optional[str], Form()] = None,
    id_token: Annotated[Optional[str], Form()] = None,
):
    """Handle the azure ad hybrid flow callback and login the user."""

    provider_id = "azure-ad-hybrid"
    if config.code.oauth_callback is None:
        raise HTTPException(
            status_code=status.HTTP_400_BAD_REQUEST,
            detail="No oauth_callback defined",
        )

    provider = get_oauth_provider(provider_id)
    if not provider:
        raise HTTPException(
            status_code=status.HTTP_404_NOT_FOUND,
            detail=f"Provider {provider_id} not found",
        )

    if error:
        return _get_oauth_redirect_error(request, error)

    if not code:
        raise HTTPException(
            status_code=status.HTTP_400_BAD_REQUEST,
            detail="Missing code",
        )

    url = get_user_facing_url(request.url)
    token = await provider.get_token(code, url)

    (raw_user_data, default_user) = await provider.get_user_info(token)

    user = await config.code.oauth_callback(
        provider_id, token, raw_user_data, default_user, id_token
    )

    response = await _authenticate_user(request, user, redirect_to_callback=True)

    clear_oauth_state_cookie(response)

    return response


GenericUser = Union[User, PersistedUser, None]
UserParam = Annotated[GenericUser, Depends(get_current_user)]


@router.get("/user")
async def get_user(current_user: UserParam) -> GenericUser:
    return current_user


_language_pattern = (
    "^[a-zA-Z]{2,3}(-[a-zA-Z0-9]{2,4})?(-[a-zA-Z0-9]{2,8})?(-x-[a-zA-Z0-9]{1,8})?$"
)


@router.post("/set-session-cookie")
async def set_session_cookie(request: Request, response: Response):
    body = await request.json()
    session_id = body.get("session_id")

    is_local = request.client and request.client.host in ["127.0.0.1", "localhost"]

    response.set_cookie(
        key="X-Chainlit-Session-id",
        value=session_id,
        path="/",
        httponly=True,
        secure=not is_local,
        samesite="lax" if is_local else "none",
    )

    return {"message": "Session cookie set"}


@router.get("/project/translations")
async def project_translations(
    language: str = Query(
        default="en-US", description="Language code", pattern=_language_pattern
    ),
):
    """Return project translations."""

    # Load translation based on the provided language
    translation = config.load_translation(language)

    return JSONResponse(
        content={
            "translation": translation,
        }
    )


@router.get("/project/settings")
async def project_settings(
    current_user: UserParam,
    language: str = Query(
        default="en-US", description="Language code", pattern=_language_pattern
    ),
    chat_profile: Optional[str] = Query(
        default=None, description="Current chat profile name"
    ),
):
    """Return project settings. This is called by the UI before the establishing the websocket connection."""

    # Load the markdown file based on the provided language
    markdown = get_markdown_str(config.root, language)

    chat_profiles = []
    profiles: list[dict] = []
    if config.code.set_chat_profiles:
        chat_profiles = await config.code.set_chat_profiles(current_user)
        if chat_profiles:
            for p in chat_profiles:
                d = p.to_dict()
                d.pop("config_overrides", None)
                profiles.append(d)

    starters = []
    if config.code.set_starters:
        s = await config.code.set_starters(current_user)
        if s:
            starters = [it.to_dict() for it in s]

    data_layer = get_data_layer()
    debug_url = (
        await data_layer.build_debug_url() if data_layer and config.run.debug else None
    )

    cfg = config
    if chat_profile and chat_profiles:
        current_profile = next(
            (p for p in chat_profiles if p.name == chat_profile), None
        )
        if current_profile and getattr(current_profile, "config_overrides", None):
            cfg = config.with_overrides(current_profile.config_overrides)

    return JSONResponse(
        content={
<<<<<<< HEAD
            "ui": config_with_overrides.ui.model_dump(),
            "features": config_with_overrides.features.model_dump(),
            "userEnv": config_with_overrides.project.user_env,
            "maskUserEnv": config_with_overrides.project.mask_user_env,
            "dataPersistence": get_data_layer() is not None,
=======
            "ui": cfg.ui.model_dump(),
            "features": cfg.features.model_dump(),
            "userEnv": cfg.project.user_env,
            "dataPersistence": data_layer is not None,
>>>>>>> c42feac2
            "threadResumable": bool(config.code.on_chat_resume),
            "markdown": markdown,
            "chatProfiles": profiles,
            "starters": starters,
            "debugUrl": debug_url,
        }
    )


@router.put("/feedback")
async def update_feedback(
    request: Request,
    update: UpdateFeedbackRequest,
    current_user: UserParam,
):
    """Update the human feedback for a particular message."""
    data_layer = get_data_layer()
    if not data_layer:
        raise HTTPException(status_code=500, detail="Data persistence is not enabled")

    try:
        feedback_id = await data_layer.upsert_feedback(feedback=update.feedback)

        if config.code.on_feedback:
            try:
                from chainlit.context import init_ws_context
                from chainlit.session import WebsocketSession

                session = WebsocketSession.get_by_id(update.sessionId)
                init_ws_context(session)

                await config.code.on_feedback(update.feedback)
            except Exception as callback_error:
                logger.error(
                    f"Error in user-provided on_feedback callback: {callback_error}"
                )
                # Optionally, you could continue without raising an exception to avoid disrupting the endpoint.
    except Exception as e:
        raise HTTPException(detail=str(e), status_code=500) from e

    return JSONResponse(content={"success": True, "feedbackId": feedback_id})


@router.delete("/feedback")
async def delete_feedback(
    request: Request,
    payload: DeleteFeedbackRequest,
    current_user: UserParam,
):
    """Delete a feedback."""

    data_layer = get_data_layer()

    if not data_layer:
        raise HTTPException(status_code=400, detail="Data persistence is not enabled")

    feedback_id = payload.feedbackId

    await data_layer.delete_feedback(feedback_id)
    return JSONResponse(content={"success": True})


@router.post("/project/threads")
async def get_user_threads(
    request: Request,
    payload: GetThreadsRequest,
    current_user: UserParam,
):
    """Get the threads page by page."""

    data_layer = get_data_layer()

    if not data_layer:
        raise HTTPException(status_code=400, detail="Data persistence is not enabled")

    if not current_user:
        raise HTTPException(status_code=401, detail="Unauthorized")

    if not isinstance(current_user, PersistedUser):
        persisted_user = await data_layer.get_user(identifier=current_user.identifier)
        if not persisted_user:
            raise HTTPException(status_code=404, detail="User not found")
        payload.filter.userId = persisted_user.id
    else:
        payload.filter.userId = current_user.id

    res = await data_layer.list_threads(payload.pagination, payload.filter)
    return JSONResponse(content=res.to_dict())


@router.get("/project/thread/{thread_id}")
async def get_thread(
    request: Request,
    thread_id: str,
    current_user: UserParam,
):
    """Get a specific thread."""
    data_layer = get_data_layer()

    if not data_layer:
        raise HTTPException(status_code=400, detail="Data persistence is not enabled")

    if not current_user:
        raise HTTPException(status_code=401, detail="Unauthorized")

    await is_thread_author(current_user.identifier, thread_id)

    res = await data_layer.get_thread(thread_id)
    return JSONResponse(content=res)


@router.get("/project/thread/{thread_id}/element/{element_id}")
async def get_thread_element(
    request: Request,
    thread_id: str,
    element_id: str,
    current_user: UserParam,
):
    """Get a specific thread element."""
    data_layer = get_data_layer()

    if not data_layer:
        raise HTTPException(status_code=400, detail="Data persistence is not enabled")

    if not current_user:
        raise HTTPException(status_code=401, detail="Unauthorized")

    await is_thread_author(current_user.identifier, thread_id)

    res = await data_layer.get_element(thread_id, element_id)
    return JSONResponse(content=res)


@router.put("/project/element")
async def update_thread_element(
    payload: ElementRequest,
    current_user: UserParam,
):
    """Update a specific thread element."""

    from chainlit.context import init_ws_context
    from chainlit.element import Element, ElementDict
    from chainlit.session import WebsocketSession

    session = WebsocketSession.get_by_id(payload.sessionId)
    context = init_ws_context(session)

    element_dict = cast(ElementDict, payload.element)

    if element_dict["type"] != "custom":
        return {"success": False}

    element = Element.from_dict(element_dict)

    if current_user:
        if (
            not context.session.user
            or context.session.user.identifier != current_user.identifier
        ):
            raise HTTPException(
                status_code=401,
                detail="You are not authorized to update elements for this session",
            )

    await element.update()
    return {"success": True}


@router.delete("/project/element")
async def delete_thread_element(
    payload: ElementRequest,
    current_user: UserParam,
):
    """Delete a specific thread element."""

    from chainlit.context import init_ws_context
    from chainlit.element import CustomElement, ElementDict
    from chainlit.session import WebsocketSession

    session = WebsocketSession.get_by_id(payload.sessionId)
    context = init_ws_context(session)

    element_dict = cast(ElementDict, payload.element)

    if element_dict["type"] != "custom":
        return {"success": False}

    element = CustomElement(
        id=element_dict["id"],
        object_key=element_dict["objectKey"],
        chainlit_key=element_dict["chainlitKey"],
        url=element_dict["url"],
        for_id=element_dict.get("forId") or "",
        thread_id=element_dict.get("threadId") or "",
        name=element_dict["name"],
        props=element_dict.get("props") or {},
        display=element_dict["display"],
    )

    if current_user:
        if (
            not context.session.user
            or context.session.user.identifier != current_user.identifier
        ):
            raise HTTPException(
                status_code=401,
                detail="You are not authorized to remove elements for this session",
            )

    await element.remove()

    return {"success": True}


@router.put("/project/thread")
async def rename_thread(
    request: Request,
    payload: UpdateThreadRequest,
    current_user: UserParam,
):
    """Rename a thread."""

    data_layer = get_data_layer()

    if not data_layer:
        raise HTTPException(status_code=400, detail="Data persistence is not enabled")

    if not current_user:
        raise HTTPException(status_code=401, detail="Unauthorized")

    thread_id = payload.threadId

    await is_thread_author(current_user.identifier, thread_id)

    await data_layer.update_thread(thread_id, name=payload.name)
    return JSONResponse(content={"success": True})


@router.delete("/project/thread")
async def delete_thread(
    request: Request,
    payload: DeleteThreadRequest,
    current_user: UserParam,
):
    """Delete a thread."""

    data_layer = get_data_layer()

    if not data_layer:
        raise HTTPException(status_code=400, detail="Data persistence is not enabled")

    if not current_user:
        raise HTTPException(status_code=401, detail="Unauthorized")

    thread_id = payload.threadId

    await is_thread_author(current_user.identifier, thread_id)

    await data_layer.delete_thread(thread_id)
    return JSONResponse(content={"success": True})


@router.post("/project/action")
async def call_action(
    payload: CallActionRequest,
    current_user: UserParam,
):
    """Run an action."""

    from chainlit.action import Action
    from chainlit.context import init_ws_context
    from chainlit.session import WebsocketSession

    session = WebsocketSession.get_by_id(payload.sessionId)
    context = init_ws_context(session)
    config: ChainlitConfig = session.get_config()

    action = Action(**payload.action)

    if current_user:
        if (
            not context.session.user
            or context.session.user.identifier != current_user.identifier
        ):
            raise HTTPException(
                status_code=401,
                detail="You are not authorized to upload files for this session",
            )

    callback = config.code.action_callbacks.get(action.name)
    if callback:
        if not context.session.has_first_interaction:
            context.session.has_first_interaction = True
            asyncio.create_task(context.emitter.init_thread(action.name))

        response = await callback(action)
    else:
        raise HTTPException(
            status_code=404,
            detail=f"No callback found for action {action.name}",
        )

    return JSONResponse(content={"success": True, "response": response})


@router.post("/mcp")
async def connect_mcp(
    payload: ConnectMCPRequest,
    current_user: UserParam,
):
    from mcp import ClientSession
    from mcp.client.sse import sse_client
    from mcp.client.stdio import (
        StdioServerParameters,
        get_default_environment,
        stdio_client,
    )
    from mcp.client.streamable_http import streamablehttp_client

    from chainlit.context import init_ws_context
    from chainlit.mcp import (
        HttpMcpConnection,
        McpConnection,
        SseMcpConnection,
        StdioMcpConnection,
        validate_mcp_command,
    )
    from chainlit.session import WebsocketSession

    session = WebsocketSession.get_by_id(payload.sessionId)
    context = init_ws_context(session)
    config: ChainlitConfig = session.get_config()

    if current_user:
        if (
            not context.session.user
            or context.session.user.identifier != current_user.identifier
        ):
            raise HTTPException(
                status_code=401,
            )

    mcp_enabled = config.features.mcp.enabled
    if mcp_enabled:
        if payload.name in session.mcp_sessions:
            old_client_session, old_exit_stack = session.mcp_sessions[payload.name]
            if on_mcp_disconnect := config.code.on_mcp_disconnect:
                await on_mcp_disconnect(payload.name, old_client_session)
            try:
                await old_exit_stack.aclose()
            except Exception:
                pass

        try:
            exit_stack = AsyncExitStack()
            mcp_connection: McpConnection

            if payload.clientType == "sse":
                if not config.features.mcp.sse.enabled:
                    raise HTTPException(
                        status_code=400,
                        detail="SSE MCP is not enabled",
                    )

                mcp_connection = SseMcpConnection(
                    url=payload.url,
                    name=payload.name,
                    headers=getattr(payload, "headers", None),
                )

                transport = await exit_stack.enter_async_context(
                    sse_client(
                        url=mcp_connection.url,
                        headers=mcp_connection.headers,
                    )
                )
            elif payload.clientType == "stdio":
                if not config.features.mcp.stdio.enabled:
                    raise HTTPException(
                        status_code=400,
                        detail="Stdio MCP is not enabled",
                    )

                env_from_cmd, command, args = validate_mcp_command(payload.fullCommand)
                mcp_connection = StdioMcpConnection(
                    command=command, args=args, name=payload.name
                )

                env = get_default_environment()
                env.update(env_from_cmd)
                # Create the server parameters
                server_params = StdioServerParameters(
                    command=command, args=args, env=env
                )

                transport = await exit_stack.enter_async_context(
                    stdio_client(server_params)
                )

            elif payload.clientType == "streamable-http":
                if not config.features.mcp.streamable_http.enabled:
                    raise HTTPException(
                        status_code=400,
                        detail="HTTP MCP is not enabled",
                    )
                mcp_connection = HttpMcpConnection(
                    url=payload.url,
                    name=payload.name,
                    headers=getattr(payload, "headers", None),
                )
                transport = await exit_stack.enter_async_context(
                    streamablehttp_client(
                        url=mcp_connection.url,
                        headers=mcp_connection.headers,
                    )
                )

            # The transport can return (read, write) for stdio, sse
            # Or (read, write, get_session_id) for streamable-http
            # We are only interested in the read and write streams here.
            read, write = transport[:2]

            mcp_session: ClientSession = await exit_stack.enter_async_context(
                ClientSession(
                    read_stream=read, write_stream=write, sampling_callback=None
                )
            )

            # Initialize the session
            await mcp_session.initialize()

            # Store the session
            session.mcp_sessions[mcp_connection.name] = (mcp_session, exit_stack)

            # Call the callback
            if config.code.on_mcp_connect:
                await config.code.on_mcp_connect(mcp_connection, mcp_session)

        except Exception as e:
            raise HTTPException(
                status_code=400,
                detail=f"Could not connect to the MCP: {e!s}",
            )
    else:
        raise HTTPException(
            status_code=400,
            detail="This app does not support MCP.",
        )

    tool_list = await mcp_session.list_tools()

    return JSONResponse(
        content={
            "success": True,
            "mcp": {
                "name": payload.name,
                "tools": [{"name": t.name} for t in tool_list.tools],
                "clientType": payload.clientType,
                "command": payload.fullCommand
                if payload.clientType == "stdio"
                else None,
                "url": getattr(payload, "url", None)
                if payload.clientType in ["sse", "streamable-http"]
                else None,
                # Include optional headers for SSE and streamable-http connections
                "headers": getattr(payload, "headers", None)
                if payload.clientType in ["sse", "streamable-http"]
                else None,
            },
        }
    )


@router.delete("/mcp")
async def disconnect_mcp(
    payload: DisconnectMCPRequest,
    current_user: UserParam,
):
    from chainlit.context import init_ws_context
    from chainlit.session import WebsocketSession

    session = WebsocketSession.get_by_id(payload.sessionId)
    context = init_ws_context(session)

    if current_user:
        if (
            not context.session.user
            or context.session.user.identifier != current_user.identifier
        ):
            raise HTTPException(
                status_code=401,
            )

    callback = config.code.on_mcp_disconnect
    if payload.name in session.mcp_sessions:
        try:
            client_session, exit_stack = session.mcp_sessions[payload.name]
            if callback:
                await callback(payload.name, client_session)

            try:
                await exit_stack.aclose()
            except Exception:
                pass
            del session.mcp_sessions[payload.name]

        except Exception as e:
            raise HTTPException(
                status_code=400,
                detail=f"Could not disconnect to the MCP: {e!s}",
            )

    return JSONResponse(content={"success": True})


@router.post("/project/file")
async def upload_file(
    current_user: UserParam,
    session_id: str,
    file: UploadFile,
    ask_parent_id: Optional[str] = None,
):
    """Upload a file to the session files directory."""

    from chainlit.session import WebsocketSession

    session = WebsocketSession.get_by_id(session_id)

    if not session:
        raise HTTPException(
            status_code=404,
            detail="Session not found",
        )

    if current_user:
        if not session.user or session.user.identifier != current_user.identifier:
            raise HTTPException(
                status_code=401,
                detail="You are not authorized to upload files for this session",
            )

    session.files_dir.mkdir(exist_ok=True)

    try:
        content = await file.read()

        assert file.filename, "No filename for uploaded file"
        assert file.content_type, "No content type for uploaded file"

        spec: AskFileSpec = session.files_spec.get(ask_parent_id, None)
        if not spec and ask_parent_id:
            raise HTTPException(
                status_code=404,
                detail="Parent message not found",
            )

        try:
            validate_file_upload(file, spec=spec)
        except ValueError as e:
            raise HTTPException(status_code=400, detail=str(e))

        file_response = await session.persist_file(
            name=file.filename, content=content, mime=file.content_type
        )

        return JSONResponse(content=file_response)
    finally:
        await file.close()


def validate_file_upload(file: UploadFile, spec: Optional[AskFileSpec] = None):
    """Validate the file upload as configured in config.features.spontaneous_file_upload or by AskFileSpec
    for a specific message.

    Args:
        file (UploadFile): The file to validate.
        spec (AskFileSpec): The file spec to validate against if any.
    Raises:
        ValueError: If the file is not allowed.
    """
    if not spec and config.features.spontaneous_file_upload is None:
        """Default for a missing config is to allow the fileupload without any restrictions"""
        return

    if not spec and not config.features.spontaneous_file_upload.enabled:
        raise ValueError("File upload is not enabled")

    validate_file_mime_type(file, spec)
    validate_file_size(file, spec)


def validate_file_mime_type(file: UploadFile, spec: Optional[AskFileSpec]):
    """Validate the file mime type as configured in config.features.spontaneous_file_upload.
    Args:
        file (UploadFile): The file to validate.
    Raises:
        ValueError: If the file type is not allowed.
    """

    if not spec and (
        config.features.spontaneous_file_upload is None
        or config.features.spontaneous_file_upload.accept is None
    ):
        "Accept is not configured, allowing all file types"
        return

    accept = config.features.spontaneous_file_upload.accept if not spec else spec.accept

    assert isinstance(accept, List) or isinstance(accept, dict), (
        "Invalid configuration for spontaneous_file_upload, accept must be a list or a dict"
    )

    if isinstance(accept, List):
        for pattern in accept:
            if fnmatch.fnmatch(str(file.content_type), pattern):
                return
    elif isinstance(accept, dict):
        for pattern, extensions in accept.items():
            if fnmatch.fnmatch(str(file.content_type), pattern):
                if len(extensions) == 0:
                    return
                for extension in extensions:
                    if file.filename is not None and file.filename.lower().endswith(
                        extension.lower()
                    ):
                        return
    raise ValueError("File type not allowed")


def validate_file_size(file: UploadFile, spec: Optional[AskFileSpec]):
    """Validate the file size as configured in config.features.spontaneous_file_upload.
    Args:
        file (UploadFile): The file to validate.
    Raises:
        ValueError: If the file size is too large.
    """
    if not spec and (
        config.features.spontaneous_file_upload is None
        or config.features.spontaneous_file_upload.max_size_mb is None
    ):
        return

    max_size_mb = (
        config.features.spontaneous_file_upload.max_size_mb
        if not spec
        else spec.max_size_mb
    )
    if file.size is not None and file.size > max_size_mb * 1024 * 1024:
        raise ValueError("File size too large")


@router.get("/project/file/{file_id}")
async def get_file(
    file_id: str,
    session_id: str,
    current_user: UserParam,
):
    """Get a file from the session files directory."""
    from chainlit.session import WebsocketSession

    session = WebsocketSession.get_by_id(session_id) if session_id else None

    if not session:
        raise HTTPException(
            status_code=401,
            detail="Unauthorized",
        )

    if current_user:
        if not session.user or session.user.identifier != current_user.identifier:
            raise HTTPException(
                status_code=401,
                detail="You are not authorized to download files from this session",
            )

    if file_id in session.files:
        file = session.files[file_id]
        return FileResponse(file["path"], media_type=file["type"])
    else:
        raise HTTPException(status_code=404, detail="File not found")


@router.get("/favicon")
async def get_favicon():
    """Get the favicon for the UI."""
    custom_favicon_path = os.path.join(APP_ROOT, "public", "favicon.*")
    files = glob.glob(custom_favicon_path)

    if files:
        favicon_path = files[0]
    else:
        favicon_path = os.path.join(build_dir, "favicon.svg")

    media_type, _ = mimetypes.guess_type(favicon_path)

    return FileResponse(favicon_path, media_type=media_type)


@router.get("/logo")
async def get_logo(theme: Optional[Theme] = Query(Theme.light)):
    """Get the default logo for the UI."""
    theme_value = theme.value if theme else Theme.light.value
    logo_path = None

    for path in [
        os.path.join(APP_ROOT, "public", f"logo_{theme_value}.*"),
        os.path.join(build_dir, "assets", f"logo_{theme_value}*.*"),
    ]:
        files = glob.glob(path)

        if files:
            logo_path = files[0]
            break

    if not logo_path:
        raise HTTPException(status_code=404, detail="Missing default logo")

    media_type, _ = mimetypes.guess_type(logo_path)

    return FileResponse(logo_path, media_type=media_type)


@router.get("/avatars/{avatar_id:str}")
async def get_avatar(avatar_id: str):
    """Get the avatar for the user based on the avatar_id."""
    if not re.match(r"^[a-zA-Z0-9_ .-]+$", avatar_id):
        raise HTTPException(status_code=400, detail="Invalid avatar_id")

    if avatar_id == "default":
        avatar_id = config.ui.name

    avatar_id = avatar_id.strip().lower().replace(" ", "_").replace(".", "_")

    base_path = Path(APP_ROOT) / "public" / "avatars"
    avatar_pattern = f"{avatar_id}.*"

    matching_files = base_path.glob(avatar_pattern)

    if avatar_path := next(matching_files, None):
        if not is_path_inside(avatar_path, base_path):
            raise HTTPException(status_code=400, detail="Invalid filename")
        media_type, _ = mimetypes.guess_type(str(avatar_path))

        return FileResponse(avatar_path, media_type=media_type)

    return await get_favicon()


@router.head("/")
def status_check():
    """Check if the site is operational."""
    return {"message": "Site is operational"}


@router.get("/{full_path:path}")
async def serve(request: Request):
    """Serve the UI files."""
    root_path = os.getenv("CHAINLIT_PARENT_ROOT_PATH", "") + os.getenv(
        "CHAINLIT_ROOT_PATH", ""
    )
    html_template = get_html_template(root_path)
    response = HTMLResponse(content=html_template, status_code=200)

    return response


app.include_router(router)

import chainlit.socket  # noqa<|MERGE_RESOLUTION|>--- conflicted
+++ resolved
@@ -835,18 +835,11 @@
 
     return JSONResponse(
         content={
-<<<<<<< HEAD
-            "ui": config_with_overrides.ui.model_dump(),
-            "features": config_with_overrides.features.model_dump(),
-            "userEnv": config_with_overrides.project.user_env,
-            "maskUserEnv": config_with_overrides.project.mask_user_env,
-            "dataPersistence": get_data_layer() is not None,
-=======
             "ui": cfg.ui.model_dump(),
             "features": cfg.features.model_dump(),
             "userEnv": cfg.project.user_env,
+            "maskUserEnv": cfg.project.mask_user_env,
             "dataPersistence": data_layer is not None,
->>>>>>> c42feac2
             "threadResumable": bool(config.code.on_chat_resume),
             "markdown": markdown,
             "chatProfiles": profiles,
