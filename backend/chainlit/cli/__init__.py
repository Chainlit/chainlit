import asyncio
import os

import click
import nest_asyncio
import uvicorn

nest_asyncio.apply()

from chainlit.auth import ensure_jwt_secret
from chainlit.cache import init_lc_cache
from chainlit.cli.utils import check_file
from chainlit.config import (
    BACKEND_ROOT,
    DEFAULT_HOST,
    DEFAULT_PORT,
    DEFAULT_ROOT_PATH,
    config,
    init_config,
    lint_translations,
    load_module,
)
from chainlit.logger import logger
from chainlit.markdown import init_markdown
from chainlit.secret import random_secret
from chainlit.server import app, register_wildcard_route_handler
from chainlit.telemetry import trace_event


# Create the main command group for Chainlit CLI
@click.group(context_settings={"auto_envvar_prefix": "CHAINLIT"})
@click.version_option(prog_name="Chainlit")
def cli():
    return


# Define the function to run Chainlit with provided options
def run_chainlit(target: str):
    host = os.environ.get("CHAINLIT_HOST", DEFAULT_HOST)
    port = int(os.environ.get("CHAINLIT_PORT", DEFAULT_PORT))
    root_path = os.environ.get("CHAINLIT_ROOT_PATH", DEFAULT_ROOT_PATH)

    ssl_certfile = os.environ.get("CHAINLIT_SSL_CERT", None)
    ssl_keyfile = os.environ.get("CHAINLIT_SSL_KEY", None)

    ws_per_message_deflate_env = os.environ.get(
        "UVICORN_WS_PER_MESSAGE_DEFLATE", "true"
    )
    ws_per_message_deflate = ws_per_message_deflate_env.lower() in [
        "true",
        "1",
        "yes",
    ]  # Convert to boolean

    config.run.host = host
    config.run.port = port
    config.run.root_path = root_path

    check_file(target)
    # Load the module provided by the user
    config.run.module_name = target
    load_module(config.run.module_name)

    ensure_jwt_secret()

    register_wildcard_route_handler()

    # Create the chainlit.md file if it doesn't exist
    init_markdown(config.root)

    # Initialize the LangChain cache if installed and enabled
    init_lc_cache()

    log_level = "debug" if config.run.debug else "error"

    # Start the server
    async def start():
        config = uvicorn.Config(
            app,
            host=host,
            port=port,
            log_level=log_level,
            ws_per_message_deflate=ws_per_message_deflate,
            ssl_keyfile=ssl_keyfile,
            ssl_certfile=ssl_certfile,
        )
        server = uvicorn.Server(config)
        await server.serve()

    # Run the asyncio event loop instead of uvloop to enable re entrance
    asyncio.run(start())
    # uvicorn.run(app, host=host, port=port, log_level=log_level)


# Define the "run" command for Chainlit CLI
@cli.command("run")
@click.argument("target", required=True, envvar="RUN_TARGET")
@click.option(
    "-w",
    "--watch",
    default=False,
    is_flag=True,
    envvar="WATCH",
    help="Reload the app when the module changes",
)
@click.option(
    "-h",
    "--headless",
    default=False,
    is_flag=True,
    envvar="HEADLESS",
    help="Will prevent to auto open the app in the browser",
)
@click.option(
    "-d",
    "--debug",
    default=False,
    is_flag=True,
    envvar="DEBUG",
    help="Set the log level to debug",
)
@click.option(
    "-c",
    "--ci",
    default=False,
    is_flag=True,
    envvar="CI",
    help="Flag to run in CI mode",
)
@click.option(
    "--no-cache",
    default=False,
    is_flag=True,
    envvar="NO_CACHE",
    help="Useful to disable third parties cache, such as langchain.",
)
@click.option(
    "--ssl-cert",
    default=None,
    envvar="CHAINLIT_SSL_CERT",
    help="Specify the file path for the SSL certificate.",
)
@click.option(
    "--ssl-key",
    default=None,
    envvar="CHAINLIT_SSL_KEY",
    help="Specify the file path for the SSL key",
)
@click.option("--host", help="Specify a different host to run the server on")
@click.option("--port", help="Specify a different port to run the server on")
<<<<<<< HEAD
def chainlit_run(
    target, watch, headless, debug, ci, no_cache, ssl_cert, ssl_key, host, port
):
=======
@click.option("--root_path", help="Specify a different root path to run the server on")
def chainlit_run(target, watch, headless, debug, ci, no_cache, host, port, root_path):
>>>>>>> e0f84a4e
    if host:
        os.environ["CHAINLIT_HOST"] = host
    if port:
        os.environ["CHAINLIT_PORT"] = port
<<<<<<< HEAD
    if bool(ssl_cert) != bool(ssl_key):
        raise click.UsageError(
            "Both --ssl-cert and --ssl-key must be provided together."
        )
    if ssl_cert:
        os.environ["CHAINLIT_SSL_CERT"] = ssl_cert
        os.environ["CHAINLIT_SSL_KEY"] = ssl_key
=======
    if root_path:
        os.environ["CHAINLIT_ROOT_PATH"] = root_path
>>>>>>> e0f84a4e
    if ci:
        logger.info("Running in CI mode")

        config.project.enable_telemetry = False
        no_cache = True
        # This is required to have OpenAI LLM providers available for the CI run
        os.environ["OPENAI_API_KEY"] = "sk-FAKE-OPENAI-API-KEY"
        # This is required for authenticationt tests
        os.environ["CHAINLIT_AUTH_SECRET"] = "SUPER_SECRET"
    else:
        trace_event("chainlit run")

    config.run.headless = headless
    config.run.debug = debug
    config.run.no_cache = no_cache
    config.run.ci = ci
    config.run.watch = watch
    config.run.ssl_cert = ssl_cert
    config.run.ssl_key = ssl_key

    run_chainlit(target)


@cli.command("hello")
@click.argument("args", nargs=-1)
def chainlit_hello(args=None, **kwargs):
    trace_event("chainlit hello")
    hello_path = os.path.join(BACKEND_ROOT, "hello.py")
    run_chainlit(hello_path)


@cli.command("init")
@click.argument("args", nargs=-1)
def chainlit_init(args=None, **kwargs):
    trace_event("chainlit init")
    init_config(log=True)


@cli.command("create-secret")
@click.argument("args", nargs=-1)
def chainlit_create_secret(args=None, **kwargs):
    trace_event("chainlit secret")

    print(
        f'Copy the following secret into your .env file. Once it is set, changing it will logout all users with active sessions.\nCHAINLIT_AUTH_SECRET="{random_secret()}"'
    )


@cli.command("lint-translations")
@click.argument("args", nargs=-1)
def chainlit_lint_translations(args=None, **kwargs):
    trace_event("chainlit lint-translation")

    lint_translations()<|MERGE_RESOLUTION|>--- conflicted
+++ resolved
@@ -7,9 +7,7 @@
 
 nest_asyncio.apply()
 
-from chainlit.auth import ensure_jwt_secret
 from chainlit.cache import init_lc_cache
-from chainlit.cli.utils import check_file
 from chainlit.config import (
     BACKEND_ROOT,
     DEFAULT_HOST,
@@ -23,8 +21,8 @@
 from chainlit.logger import logger
 from chainlit.markdown import init_markdown
 from chainlit.secret import random_secret
-from chainlit.server import app, register_wildcard_route_handler
 from chainlit.telemetry import trace_event
+from chainlit.utils import check_file, ensure_jwt_secret
 
 
 # Create the main command group for Chainlit CLI
@@ -36,6 +34,8 @@
 
 # Define the function to run Chainlit with provided options
 def run_chainlit(target: str):
+    from chainlit.server import app
+
     host = os.environ.get("CHAINLIT_HOST", DEFAULT_HOST)
     port = int(os.environ.get("CHAINLIT_PORT", DEFAULT_PORT))
     root_path = os.environ.get("CHAINLIT_ROOT_PATH", DEFAULT_ROOT_PATH)
@@ -62,8 +62,6 @@
     load_module(config.run.module_name)
 
     ensure_jwt_secret()
-
-    register_wildcard_route_handler()
 
     # Create the chainlit.md file if it doesn't exist
     init_markdown(config.root)
@@ -148,19 +146,24 @@
 )
 @click.option("--host", help="Specify a different host to run the server on")
 @click.option("--port", help="Specify a different port to run the server on")
-<<<<<<< HEAD
+@click.option("--root-path", help="Specify a different root path to run the server on")
 def chainlit_run(
-    target, watch, headless, debug, ci, no_cache, ssl_cert, ssl_key, host, port
+    target,
+    watch,
+    headless,
+    debug,
+    ci,
+    no_cache,
+    ssl_cert,
+    ssl_key,
+    host,
+    port,
+    root_path,
 ):
-=======
-@click.option("--root_path", help="Specify a different root path to run the server on")
-def chainlit_run(target, watch, headless, debug, ci, no_cache, host, port, root_path):
->>>>>>> e0f84a4e
     if host:
         os.environ["CHAINLIT_HOST"] = host
     if port:
         os.environ["CHAINLIT_PORT"] = port
-<<<<<<< HEAD
     if bool(ssl_cert) != bool(ssl_key):
         raise click.UsageError(
             "Both --ssl-cert and --ssl-key must be provided together."
@@ -168,10 +171,8 @@
     if ssl_cert:
         os.environ["CHAINLIT_SSL_CERT"] = ssl_cert
         os.environ["CHAINLIT_SSL_KEY"] = ssl_key
-=======
     if root_path:
         os.environ["CHAINLIT_ROOT_PATH"] = root_path
->>>>>>> e0f84a4e
     if ci:
         logger.info("Running in CI mode")
 
