from unittest.mock import MagicMock, patch

import pytest

from chainlit.data.storage_clients.base import storage_expiry_time
from chainlit.data.storage_clients.gcs import GCSStorageClient


@pytest.fixture
def mock_gcs_client():
    """Create a mock Google Cloud Storage client."""
    # First mock the service_account
    with patch(
        "chainlit.data.storage_clients.gcs.service_account"
    ) as mock_service_account:
        mock_credentials = MagicMock()
        mock_service_account.Credentials.from_service_account_info.return_value = (
            mock_credentials
        )

        # Then mock the storage client
        with patch("chainlit.data.storage_clients.gcs.storage") as mock_storage:
            mock_client = MagicMock()
            mock_storage.Client.return_value = mock_client
            mock_bucket = MagicMock()
            mock_client.bucket.return_value = mock_bucket
            mock_blob = MagicMock()
            mock_bucket.blob.return_value = mock_blob

            yield {
                "storage": mock_storage,
                "client": mock_client,
                "bucket": mock_bucket,
                "blob": mock_blob,
                "service_account": mock_service_account,
                "credentials": mock_credentials,
            }


class TestGCSStorageClient:
    def test_init(self, mock_gcs_client):
        """Test initialization of GCS client."""
        # Remove client assignment, directly call the constructor
        GCSStorageClient(
            bucket_name="test-bucket",
            project_id="test-project",
            client_email="test@example.com",
            private_key="test-key",
        )

        # Verify service account credentials were created correctly
        mock_gcs_client[
            "service_account"
        ].Credentials.from_service_account_info.assert_called_once_with(
            {
                "type": "service_account",
                "project_id": "test-project",
                "private_key": "test-key",
                "client_email": "test@example.com",
                "token_uri": "https://oauth2.googleapis.com/token",
            }
        )

        # Verify storage client was initialized with credentials
        mock_gcs_client["storage"].Client.assert_called_once_with(
            project="test-project", credentials=mock_gcs_client["credentials"]
        )

        # Verify bucket was retrieved
        mock_gcs_client["client"].bucket.assert_called_once_with("test-bucket")

    def test_sync_get_read_url(self, mock_gcs_client):
        """Test generating a signed URL."""
        # Set up the mock to return a URL
        mock_gcs_client[
            "blob"
        ].generate_signed_url.return_value = "https://signed-url.example.com"

        client = GCSStorageClient(
            bucket_name="test-bucket",
            project_id="test-project",
            client_email="test@example.com",
            private_key="test-key",
        )

        # Reset mocks to ensure clean state
        mock_gcs_client["bucket"].reset_mock()
        mock_gcs_client["blob"].reset_mock()

        # Test the method
        url = client.sync_get_read_url("test/path/file.txt")

        # Verify correct methods were called
        mock_gcs_client["bucket"].blob.assert_called_once_with("test/path/file.txt")
        mock_gcs_client["blob"].generate_signed_url.assert_called_once_with(
            version="v4", expiration=storage_expiry_time, method="GET"
        )

        assert url == "https://signed-url.example.com"

    @pytest.mark.asyncio
    async def test_get_read_url(self, mock_gcs_client):
        """Test the async wrapper for getting a read URL."""
        # Set up the mock to return a URL
        mock_gcs_client[
            "blob"
        ].generate_signed_url.return_value = "https://signed-url.example.com"

        client = GCSStorageClient(
            bucket_name="test-bucket",
            project_id="test-project",
            client_email="test@example.com",
            private_key="test-key",
        )

        # Reset mocks to ensure clean state
        mock_gcs_client["bucket"].reset_mock()
        mock_gcs_client["blob"].reset_mock()

        # Test the async method
        url = await client.get_read_url("test/path/file.txt")

        # Verify correct methods were called
        mock_gcs_client["bucket"].blob.assert_called_once_with("test/path/file.txt")
        mock_gcs_client["blob"].generate_signed_url.assert_called_once_with(
            version="v4", expiration=storage_expiry_time, method="GET"
        )

        assert url == "https://signed-url.example.com"

    def test_sync_upload_file(self, mock_gcs_client):
        """Test uploading a file to GCS."""
        client = GCSStorageClient(
            bucket_name="test-bucket",
            project_id="test-project",
            client_email="test@example.com",
            private_key="test-key",
        )

        # Reset the mock to ensure clean state
        mock_gcs_client["bucket"].reset_mock()
        mock_gcs_client["blob"].reset_mock()

        # Mock the bucket name property
        mock_gcs_client["bucket"].name = "test-bucket"

        # Test with binary data
        binary_data = b"test content"
        object_key = "test/path/file.txt"

        # Remove the unused result assignment
        client.sync_upload_file(
            object_key=object_key, data=binary_data, mime="text/plain", overwrite=True
        )

        # Check that the blob was called with the correct object key (using assert_any_call instead of assert_called_once_with)
        mock_gcs_client["bucket"].blob.assert_any_call(object_key)
        mock_gcs_client["blob"].upload_from_string.assert_called_once_with(
            binary_data, content_type="text/plain"
        )

    def test_sync_upload_file_string_data(self, mock_gcs_client):
        """Test uploading string data to GCS."""
        client = GCSStorageClient(
            bucket_name="test-bucket",
            project_id="test-project",
            client_email="test@example.com",
            private_key="test-key",
        )

        # Reset the mock to ensure clean state
        mock_gcs_client["bucket"].reset_mock()
        mock_gcs_client["blob"].reset_mock()
        mock_gcs_client["bucket"].name = "test-bucket"

        # Test with string data that should be encoded
        string_data = "test content"
        object_key = "test/path/file.txt"

        # Remove the unused result assignment
        client.sync_upload_file(
            object_key=object_key, data=string_data, mime="text/plain", overwrite=True
        )

        # Check that the correct methods were called
        mock_gcs_client["bucket"].blob.assert_any_call(object_key)
        mock_gcs_client["blob"].upload_from_string.assert_called_once_with(
            b"test content", content_type="text/plain"
        )

    def test_sync_upload_file_no_overwrite(self, mock_gcs_client):
        """Test upload with overwrite=False and existing file."""
        client = GCSStorageClient(
            bucket_name="test-bucket",
            project_id="test-project",
            client_email="test@example.com",
            private_key="test-key",
        )

        # Reset the mock to ensure clean state
        mock_gcs_client["bucket"].reset_mock()
        mock_gcs_client["blob"].reset_mock()

        # Configure blob to indicate file exists
        mock_gcs_client["blob"].exists.return_value = True

        with pytest.raises(
            Exception,
<<<<<<< HEAD
            match=r"Failed to upload file to GCS: File test/path/existing.txt already exists and overwrite is False",
=======
            match=r"Failed to upload file to GCS: File test/path/existing\.txt already exists and overwrite is False",
>>>>>>> c4ee93bb
        ):
            client.sync_upload_file(
                object_key="test/path/existing.txt",
                data=b"test content",
                overwrite=False,
            )

        mock_gcs_client["blob"].exists.assert_called_once()
        mock_gcs_client["blob"].upload_from_string.assert_not_called()

    def test_sync_upload_file_error(self, mock_gcs_client):
        """Test error handling during upload."""
        client = GCSStorageClient(
            bucket_name="test-bucket",
            project_id="test-project",
            client_email="test@example.com",
            private_key="test-key",
        )

        # Reset the mock to ensure clean state
        mock_gcs_client["bucket"].reset_mock()
        mock_gcs_client["blob"].reset_mock()

        # Configure upload to throw an exception
        mock_gcs_client["blob"].upload_from_string.side_effect = ValueError(
            "Upload failed"
        )

        with pytest.raises(
            Exception, match="Failed to upload file to GCS: Upload failed"
        ):
            client.sync_upload_file(
                object_key="test/path/file.txt", data=b"test content"
            )

    @pytest.mark.asyncio
    async def test_upload_file(self, mock_gcs_client):
        """Test the async wrapper for uploading a file."""
        client = GCSStorageClient(
            bucket_name="test-bucket",
            project_id="test-project",
            client_email="test@example.com",
            private_key="test-key",
        )

        # Reset the mock to ensure clean state
        mock_gcs_client["bucket"].reset_mock()
        mock_gcs_client["blob"].reset_mock()
        mock_gcs_client["bucket"].name = "test-bucket"

        # Test with binary data
        binary_data = b"test content"
        object_key = "test/path/file.txt"

        # Remove the unused result assignment
        await client.upload_file(
            object_key=object_key, data=binary_data, mime="text/plain", overwrite=True
        )

        # Check that the correct methods were called
        mock_gcs_client["bucket"].blob.assert_any_call(object_key)
        mock_gcs_client["blob"].upload_from_string.assert_called_once_with(
            binary_data, content_type="text/plain"
        )

    def test_sync_delete_file(self, mock_gcs_client):
        """Test deleting a file from GCS."""
        client = GCSStorageClient(
            bucket_name="test-bucket",
            project_id="test-project",
            client_email="test@example.com",
            private_key="test-key",
        )

        # Reset the mock to ensure clean state
        mock_gcs_client["bucket"].reset_mock()
        mock_gcs_client["blob"].reset_mock()

        # Test successful delete
        result = client.sync_delete_file("test/path/file.txt")

        mock_gcs_client["bucket"].blob.assert_called_once_with("test/path/file.txt")
        mock_gcs_client["blob"].delete.assert_called_once()
        assert result is True

    def test_sync_delete_file_error(self, mock_gcs_client):
        """Test error handling during file deletion."""
        client = GCSStorageClient(
            bucket_name="test-bucket",
            project_id="test-project",
            client_email="test@example.com",
            private_key="test-key",
        )

        # Reset the mock to ensure clean state
        mock_gcs_client["bucket"].reset_mock()
        mock_gcs_client["blob"].reset_mock()

        # Configure delete to throw an exception
        mock_gcs_client["blob"].delete.side_effect = ValueError("Delete failed")

        # The method should catch the exception and return False
        result = client.sync_delete_file("test/path/file.txt")

        mock_gcs_client["bucket"].blob.assert_called_once_with("test/path/file.txt")
        mock_gcs_client["blob"].delete.assert_called_once()
        assert result is False

    @pytest.mark.asyncio
    async def test_delete_file(self, mock_gcs_client):
        """Test the async wrapper for deleting a file."""
        client = GCSStorageClient(
            bucket_name="test-bucket",
            project_id="test-project",
            client_email="test@example.com",
            private_key="test-key",
        )

        # Reset the mock to ensure clean state
        mock_gcs_client["bucket"].reset_mock()
        mock_gcs_client["blob"].reset_mock()

        # Test successful delete
        result = await client.delete_file("test/path/file.txt")

        mock_gcs_client["bucket"].blob.assert_called_once_with("test/path/file.txt")
        mock_gcs_client["blob"].delete.assert_called_once()
        assert result is True<|MERGE_RESOLUTION|>--- conflicted
+++ resolved
@@ -206,11 +206,7 @@
 
         with pytest.raises(
             Exception,
-<<<<<<< HEAD
-            match=r"Failed to upload file to GCS: File test/path/existing.txt already exists and overwrite is False",
-=======
             match=r"Failed to upload file to GCS: File test/path/existing\.txt already exists and overwrite is False",
->>>>>>> c4ee93bb
         ):
             client.sync_upload_file(
                 object_key="test/path/existing.txt",
